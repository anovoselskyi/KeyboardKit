# Release notes

KeyboardKit tries to honor semantic versioning:

* Only deprecate code in `minor` versions.
* Only remove deprecated code in `major` versions.
* Avoid introducing breaking changes in `minor` versions. 

Breaking changes can still occur in minor versions and patches, though, if the alternative is to not be able to release new critical features or fixes.



<<<<<<< HEAD
## 6.0

This version makes the library build on more platforms and removes old, deprecated code.

### 📺 Platform support

* KeyboardKit now supports iOS, iPadOS, macOS, tvOS and watchOS.

### ✨ New Features

* `ActionCalloutContext` has a new `verticalOffset` that can be used to move the callout up and down.
* `AudioFeedbackConfiguration` is now mutable.
* `HapticFeedbackConfiguration` is now mutable.
* `KeyboardInputViewController` has a new `didMoveToParent` property, which is used to avoid calling `needsInputModeSwitchKey` when it generates a warning.

### 💡 Behavior changes

* Autocomplete now only applies autocorrections for pure `space` actions and not character actions with a single space.
* `ActionCallout` uses the new `ActionCalloutContext` `verticalOffset` to offset the callout bubble.
* `ActionCalloutContext` applies a vertical offset to iPad devices, and adjust the demo toolbar to be 50 on iPad as well.
* `StandardKeyboardFeedbackHandler` now triggers the haptic feedback for long press on space, not the `SpaceCursorDragGestureHandler`.
* `SystemKeyboard` initializers now use `nil` as default value for the controller and width, to avoid Swift errors in binary framework builds.  

### 💥 Breaking changes

* All previously deprecated code has been removed.

* `Bundle` `isExtension` has been made internal.
* `Color.standardButtonBackgroundColor(for:)` has been renamed to `standardButtonBackground(for:)`.
* `Color.standardButtonForegroundColor(for:)` has been renamed to `standardButtonForeground(for:)`.
* `Color.standardButtonShadowColor(for:)` has been renamed to `standardButtonShadow(for:)`.
* `Color.standardDarkButtonBackgroundColor(for:)` has been renamed to `standardDarkButtonBackground(for:)`.
* `Color.standardDarkButtonForegroundColor(for:)` has been renamed to `standardDarkButtonForeground(for:)`.
* `KeyboardAction` `isKeyboardType` has been removed.
* `KeyboardAction` `isSpace` has been removed.
* `KeyboardAction` `standardTextDocumentProxyInputAction` has been merged with `standardTextDocumentProxyAction`.
* `KeyboardAppearance` `systemKeyboardButtonStyle(for:)` has been renamed to `buttonStyle(for:)`.
* `KeyboardFeedbackHandler` no longer has any action provider-based logic and no typealiases.
* `KeyboardInputViewController` `needsInputModeSwitchKeyOverride` has been removed.
* `StandardKeyboardActionHandler` `GestureAction` has been removed.
* `StandardKeyboardFeedbackHandler` `triggerFeedbackForLongPressOnSpaceDragGesture` has been removed.
* `StandardKeyboardFeedbackHandler` `shouldTriggerFeedback` has been moved to `StandardKeyboardActionHandler`.
* `SystemKeyboardButtonStyle` has been renamed to `KeyboardButtonStyle`.
* `SystemKeyboardButtonBorderStyle` has been renamed to `KeyboardButtonBorderStyle`.
* `SystemKeyboardButtonShadowStyle` has been renamed to `KeyboardButtonShadowStyle`.
=======
## 5.9.2

This version polishes the action callout on iPad further and fixes a layout bug. 

### ✨ New Features

* `ActionCalloutContext` has a new `verticalOffset` property.

### 💡 Behavior changes

* `ActionCallout` is now pushed down a bit on iPad devices.
* `KeyboardInputViewController` no longer syncs context on `viewWillLayoutSubviews`.

### 🐛 Bug fixes

* `KeyboardInputViewController` could get stuck in a loop due to syncing context in `viewWillLayoutSubviews`.
>>>>>>> 329b7f70



## 5.9.1

This version polishes the action callout on iPad and makes the core library build on macOS. 

### 📺 Platform support

* This version makes the core library build on macOS. KeyboardKit Pro will add macOS support in 6.0.

### ✨ New Features

* `ActionCalloutStyle` has a new `maxButtonSize` property.

### 💡 Behavior changes

* `ActionCallout` now renders differently on iPad devices.
* `ActionCalloutContext` now requires a little less swiping to change action.



## 5.9

This version adds new locales and makes the library build on more platforms.

### 📺 Platform support

* This version makes the library build on tvOS and watchOS.

### 🌐 New locales

* 🇧🇬 Bulgarian
* 🇦🇩 Catalan
* 🇫🇴 Faroese
* 🇵🇭 Filipino
* 🇬🇪 Georgian
* 🇲🇰 Macedonian
* 🇲🇹 Maltese
* 🇲🇳 Mongolian
* 🇷🇸 Serbian
* 🇷🇸 Serbian (Latin)
* 🇸🇰 Slovak

### ✨ New features

* `DeviceSpecificInputSetProvider` has new row functions.
* `DeviceType` is a new enum that can be used to determine device type without having to use the real platform-specific device type.
* `DisabledHapticFeedbackPlayer` is a new feedback player that is used on tvOS and watchOS.
* `InputSetProvider` has new row functions.
* `StandardHapticFeedbackPlayer` is now open to subclassing.
* `StandardKeyboardLayoutProvider` has a new `fallbackProvider` that is used when device is not iPhone or iPad.
* `StandardSystemAudioPlayer` is now open to subclassing.
* `StaticKeyboardBehavior` is a new behavior type that is used on watchOS.

### 💡 Behavior changes

* `DeviceSpecificInputSetProvider` no longer requires a `UIDevice`.
* `EnglishInputSetProvider` no longer requires UIKit.
* The iPhone and iPad keyboard layout provides have been adjusted to provide better layouts. 

### 🐛 Bug fixes

* Some iPad incorrect layouts have been adjusted.

### 🗑 Deprecations

* `SystemAudioPlayer` `playSystemAudio` has been renamed to `play`. 
* All input set providers have the `UIDevice`-based initializer replaced by a device-agnostic one.



## 5.8.2

This version fixes an iPad layout bug that was introduced by 5.8.1.



## 5.8.1

This version adds tap behavior to the margin next to character inputs.

### ✨ New features

* `KeyboardAction` has a new `characterMargin` action.

### 💡 Behavior changes

* `iPadKeyboardLayoutProvider` and `iPhoneKeyboardLayoutProvider` now only adjust input sets with three rows.
* `iPhoneKeyboardLayoutProvider` will now add `characterMargin` to the empty surrounding space around a character key.

### 🗑 Deprecations

Despite the aim described in the release notes header, this patch contains some deprecations, that will only affect devs who create their own system keyboard layouts. 

* `SystemKeyboardLayoutProvider` has new margin action functions.
* `SystemKeyboardLayoutProvider` has been redesigned to let all functions that take multiple parameters with an initial context, place the context parameter last. This gives a cleaner and more harmonized public api.   
* `SystemKeyboardLayoutProvider` `inputs(for:)` has been renamed to `inputRows(for:)`.



## 5.8

This version adds new locales and renames a bunch of types, properties and parameters to make things nicer in preparation for 6.0.

This version also harmonizes `KeyboardLocale` naming to put the language first and the optional country second. This means that the new Belgian locales are called `french_belgium` and `dutch_belgium` and `brazilian` has been renamed to `portuguese_brazil`.  

### 🌐 New locales

* 🇭🇷 Croatian
* 🇧🇪 Dutch (Belgium)
* 🇧🇪 French (Belgium)
* 🇨🇭 French (Switzerland)
* 🇦🇹 German (Austria)
* 🇨🇭 German (Switzerland)
* 🇬🇷 Greek
* 🇭🇺 Hungarian
* 🇸🇮 Slovenian

### ✨ New features

* `SystemKeyboard` has a new, static `standardButtonContent` function.
* `SystemKeyboard` has a new, static `standardButtonView` function.

### 💡 Behavior changes

* `SystemKeyboard` now explicitly applies a `leftToRight` layout direction.

### 🗑 Deprecations

* `AlphabeticKeyboardInputSet` has been renamed to `AlphabeticInputSet`
* `BaseSecondaryCalloutActionProvider` has been renamed to `BaseCalloutActionProvider`.
* `CalloutActionProvider` `secondaryCalloutActions` has been renamed to `calloutActions`.
* `DisabledSecondaryCalloutActionProvider` has been renamed to `DisabledCalloutActionProvider`.
* `EnglishKeyboardInputSetProvider` has been renamed to `EnglishInputSetProvider`.
* `EnglishSecondaryCalloutActionProvider` has been renamed to `EnglishCalloutActionProvider`.
* `KeyboardInput` has been renamed to `InputSetItem`.
* `KeyboardInputRow` has been renamed to `InputSetRow`.
* `KeyboardInputRows` has been renamed to `InputSetRows`.
* `KeyboardInputSet` has been renamed to `InputSet`.
* `KeyboardInputSetProvider` has been renamed to `InputSetProvider`.
* `KeyboardInputViewController` `keyboardInputCalloutContext` has been renamed to `inputCalloutContext`.
* `KeyboardInputViewController` `keyboardSecondaryInputCalloutContext` has been renamed to `actionCalloutContext`.
* `KeyboardInputViewController` `keyboardSecondaryCalloutActionProvider` has been renamed to `calloutActionContext`.
* `KeyboardLocale` `.brazilian` has been renamed to `.portuguese_brazil`.
* `LocalizedSecondaryCalloutActionProvider` has been renamed to `LocalizedCalloutActionProvider`.
* `NumericKeyboardInputSet` has been renamed to `NumericInputSet`
* `PreviewKeyboardInputSetProvider` has been renamed to `PreviewInputSetProvider`.
* `PreviewSecondaryCalloutActionProvider` has been renamed to `PreviewCalloutActionProvider`.
* `RowItem` has been renamed to `KeyboardRowItem`.
* `SecondaryCalloutActionProvider` has been renamed to `CalloutActionProvider`. 
* `SecondaryInputCalloutContext` has been renamed to `ActionCalloutContext`.
* `SecondaryInputCalloutStyle` has been renamed to `ActionCalloutStyle`
* `StandardKeyboardInputSetProvider` has been renamed to `StandardInputSetProvider`.
* `StandardSecondaryCalloutActionProvider` has been renamed to `StandardCalloutActionProvider`.
* `String` `isVowel` is deprecated and will be removed in 6.0.
* `SymbolicKeyboardInputSet` has been renamed to `SymbolicInputSet`
* `SystemKeyboard` has renamed `buttonViewBuilder` to `buttonView` and `buttonContentBuilder` to `buttonContent`.
* `View+secondaryInputCallout` has been renamed to `actionCallout`

### 💥 Breaking changes

Even though most renamed functions have deprecated variants, open functions that can be overridden will have to be renamed if you have overridden them. 



## 5.7

This version adds new locales and improves emoji support.

There are some breaking changes, but they shouldn't affect you if you haven't been customizing emoji keyboards. 

### 🌐 New locales

* 🇧🇾 Belarusian
* 🇨🇿 Czech
* 🇷🇴 Romanian

### ✨ New features

* `Character` has new emoji properties: `isEmoji`, `isCombinedEmoji`, `isSimpleEmoji`.
* `EmojiKeyboardStyle` has renamed and reorganized its parameters.
* `EmojiKeyboardStyle` has a new `verticalKeyboardPadding` property.
* `EmojiKeyboardStyle.standardLargePadLandscape` is now mutable.
* `EmojiKeyboardStyle.standardLargePadPortrait` is now mutable.
* `EmojiKeyboardStyle.standardPadLandscape` is now mutable.
* `EmojiKeyboardStyle.standardPadPortrait` is now mutable.
* `EmojiKeyboardStyle.standardPhoneLandscape` is now mutable.
* `EmojiKeyboardStyle.standardPhonePortrait` is now mutable.
* `String` has new emoji properties: `containsEmoji`, `containsOnlyEmojis`, `emojis`, `emojiScalars`, `emojiString`, `isSingleEmoji`.

### 💡 Behavior changes

* `EmojiCategoryStyle` is adjusted to be more correct on iPad devices.
* `EmojiCategoryKeyboard.CategoryTitleViewProvider` now takes a style.
* `EmojiCategoryKeyboardTitle` now takes a style, but will default to `.standardPhonePortrait`.
* `KeyboardAction.shift` now uses a lighter color scheme for uppercase. 
* `String.wordDelimiters` has been extended with various brackets.
* `SystemKeyboard` now only uppercases for sentence autocapitalization after tapping a space after the sentence delimiter.
* Several iPad layouts has adjusted the lower-right keys for numeric keyboards, to have `,` and `.` on the alphabetic keyboard and `!` and `?` on the numeric and symbolic. This is because these symbols currently don't adjust for uppercase and there is no swipe down support.  

### 🐛 Bug fixes

* `EmojiCategory` now adds accidentally excluded 😵‍💫 emoji.

### 🗑 Deprecations

* A bunch of `SystemKeyboardLayoutProvider` `hasXXXAlphabeticInput` properties have been deprecated.

### 💥 Breaking changes

* `EmojiKeyboardButton` has renamed `configuration` to `style`.
* `EmojiKeyboardStyle` has renamed and reorganized its parameters. There is no deprecations, since the initializer has standard values for each parameter, which cause conflicts.  



## 5.6

This version adds support for new locales and makes it easier to create and use the `SystemKeyboard`.

### 🌐 New locales

* 🇮🇪 Irish
* 🇵🇹 Portuguese
* 🇧🇷 Portuguese (Brazil)
* 🇹🇷 Turkish

### ✨ New features

* `SystemKeyboard` now automatically renders an `EmojiCategoryKeyboard` on iOS 14 and later.
* `SystemKeyboard` has new convenience initializers that just requires a `controller` instead of all granular configurations. The controller is auto-resolved to `.shared` if none is provided.



## 5.5

Thanks to [@ardavank](https://github.com/ardavank) and [@rawandahmad698](https://github.com/rawandahmad698), this release adds support for Persian (Farsi), Arabic, Kurdish Sorani and RTL keyboards.

### 🌐 New locales

* 🇦🇪 Arabic
* 🇹🇯 Kurdish Sorani
* 🇮🇷 Persian

### ✨ New features

* `DeviceSpecificInputSetProvider` has new row functions for lower/uppercase characters.
* `Image` has a new `.keyboardBackspaceRtl` property and `.keyboardBackspace` function.
* `Image` has a new `.keyboardNewlineRtl` property and `.keyboardBackspace` function.
* `Image` has a new `.keyboardZeroWidthSpace` property with a temp arrow icon.
* `KeyboardInputRow` has a new initializer for lower/uppercase characters.
* `KeyboardInputRows` has a new initializer for lower/uppercase characters.
* `String` has new, static `carriageReturn`, `newline`, `space`, `tab` and `zeroWidthSpace` properties.

### 💡 Behavior changes
  
* `KeyboardAction+Button` now resolves RTL variants of backspace and newline.
* `KeyboardAction+Button` now resolves the new `zeroWidthSpace` character to the new `zeroWidthSpace` icon.
* `KeyboardLocale` resolves `isLeftToRight` and `isRightToLeft` through its derived x§locale.

### 🗑 Deprecations

* `DeviceSpecificInputSetProvider` has a bunch of functions that just resolve to `KeyboardInputRow`. These are now marked as deprecated to make the type cleaner.



## 5.4.1

This release fixes issues with `EmojiKeyboard` and `EmojiCategoryKeyboard`.

The internal `EmojiKeyboardItem` that created unique IDs caused the emojis to constantly re-render. It has been removed. 

Note that this change now requires emojis to be unique within a certain keyboard.


### ✨ New features

More styles now have var properties instead of lets, which means that it's easy to create and change a mutable copy of a style.

* `AutocompleteToolbarStyle` are now vars instead of lets.
* `AutocompleteToolbarItemStyle` are now vars instead of lets.
* `AutocompleteToolbarItemBackgroundStyle` are now vars instead of lets.
* `AutocompleteToolbarSeparatorStyle` are now vars instead of lets.
* `EmojiKeyboardStyle` are now vars instead of lets.
* `EmojiKeyboardStyle` now has new `abcText` and `backspaceIcon` which will be used in the next minor version to make category views no longer require appearance.

### 💡 Behavior changes
 
* `EmojiCategoryKeyboard` now resets scroll offset when changing category.
* `EmojiCategoryKeyboard` now persists category changes right away instead of when disappearing.
* `EmojiKeyboard` no longer generates unique IDs for each emoji, which improves performance.
* `EmojiKeyboardStyle` now uses the primary color instead of black to make highlighting show in dark mode.



## 5.4

Thanks to [@digitalheir](https://github.com/digitalheir), this release removes the need for using `AnyView` in many places.

Thanks to [@danielpunkass](https://github.com/danielpunkass), this release makes it possible to use the library within an app target.

This version also adds missing emojis.

### ✨ New emojis

* 🥸😶‍🌫️😮‍💨🤌🤏🦾🦶🦵🦿🦷👣🫀🫁🫂👩‍🦱🧑‍🦱👨‍🦱👩‍🦰🧑‍🦰👨‍🦰👱🧑‍🦳👨‍🦳👩‍🦲🧑‍🦲👨‍🦲🧔‍♀️
  🧔‍♂️👳👮👷💂🕵️🧑‍⚕️🧑‍🌾🧑‍🍳🧑‍🎓🧑‍🎤🧑‍🏫🧑‍🏭🧑‍💻🧑‍💼🧑‍🔧🧑‍🔬🧑‍🎨🧑‍🚒👨‍🚒👩‍✈️🧑‍✈️🧑‍🚀🧑‍⚖️👰‍♀️👰‍♂️🤵‍♀️
  🤵‍♂️🦸‍♀️🦸🦸‍♂️🦹‍♀️🦹🦹‍♂️🧑‍🎄🧙🧝🧛🧟🧞🧞‍♂️🧜🧚👩‍🍼🧑‍🍼👨‍🍼🙇💁🙅🙆🙋🧏‍♀️🧏🧏‍♂️
  🤦🤷🙎🙍💇💆🧖👯👩‍🦽🧑‍🦽👨‍🦽👩‍🦼🧑‍🦼👨‍🦼🚶👩‍🦯🧑‍🦯👨‍🦯🧎‍♀️🧎🧎‍♂️🏃🧍‍♀️🧍🧍‍♂️👩‍❤️‍👨👩‍❤️‍💋‍👨
  👨‍👩‍👦👨‍👩‍👦‍👦🪢🧶🧵🪡🥼🦺👕🩲🩳🩱🥻🩴🥿👟🥾🧣🎩🪖🧳🥽
* 🐻‍❄️🪱🪰🪲🪳🦟🦞🦭🦧🦣🦛🦘🦬🦙🦮🐕‍🦺🐈‍⬛🪶🦤🦚🦜🦢🦩🦝🦨🦡🦫
  🦦🦥🪵🪴🪨🪐
* 🫐🥭🥬🫑🫒🧄🧅🥯🧈🧇🦴🫓🧆🫔🫕🦪🥮🧁🫖🧃🧋🧉🧊🧂
* 🥎🥏🪀🥍🪃🪁🤿🛹🛼🪂🏋️🤼🤸⛹️🤾🏌️🧘🏄🏊🤽🚣🧗🏻🚵🚴🤹🩰🪘
  🪗🪕♟🧩
* 🛻🦯🦽🦼🛺🪝🛖🛕
* 🧭🪔🧯🪙🪜🧰🪛🪚🪤🧱🧲🧨🪓🪦🧿🩹🩺🩸🧬🦠🧫🧪🧹🪠🧺🧻🧼
  🪥🪒🧽🪣🧴🪑🧸🪆🪞🪟🪄🪅🧧🪧🧾🗑🧷🧮
* 🤍🤎❤️‍🔥❤️‍🩹⚧♾👁‍🗨🟠🟡🟢🟣🟥🟧🟨🟩🟦🟪🟫
* 🏴‍☠️🏳️‍⚧️🇺🇳🇻🇮

### ✨ New features

* `Bundle` has new `isExtension` extension property.
* `Locale` has new `localizedName` extension property.
* `StandardSystemKeyboardButtonView` is a new typealias that defines the standard system keyboard button view.
* `StandardSystemKeyboardButtonContent` is a new typealias that defines the standard system keyboard button content.
* `SystemKeyboard` has a new, static `standardKeyboardWidth`.
* `View` has new, generic `localeContextMenu` extensions that can be used to create custom locale context menus.

### 💡 Behavior changes

* `AutocompleteToolbar` is now generic.
* `EmojiKeyboard` is now generic.
* `SystemKeyboard` is now generic.
* `SystemKeyboardSpaceButtonContent` is now generic.

### 🗑 Deprecations

* `KeyboardActionRow` is the same thing as `KeyboardActions` and wasn't used in the library.
* `KeyboardLayout` `items` initializer has been replaced with an `itemRows` initializer.
* `KeyboardLayout` `item` has been replaced with `itemRows`.
* The old `AnyView`-based initializers have been replaced with the new, generic initializers.

### 💥 Breaking changes

Although we aimed to implement the new generic views with no breaking changes, there may be some that slipped us by.



## 5.3

### 🌐 New locales

* 🇦🇱 Albanian
* 🇮🇸 Icelandic
* 🇵🇱 Polish

### ✨ New features
 
* `CGSize` device dimension properties are now public:
    * iPadProLargeScreenPortrait
    * iPadProLargeScreenLandscape
    * iPadProSmallScreenPortrait
    * iPadProSmallScreenLandscape
    * iPadScreenPortrait
    * iPadScreenLandscape
    * iPhoneProMaxScreenPortrait
    * iPhoneProMaxScreenLandscape
    * isScreenSize(...)
* `EmojiKeyboardButton` is a new view that renders a standard emoji keyboard button.
* `EmojiCategoryTitle` is a new view that renders a standard emoji category title.
* `KeyboardFeedbackSettings` has new properties and functions:
    * isAudio/HapticFeedbackEnabled
    * disableAudio/HapticFeedback()
    * enableAudio/HapticFeedback()
    * toggleAudio/HapticFeedback()
* `KeyboardTextField` has a new `placeholder` property.
* `String` has new `vowels` and `isVowel` extension properties.

### ✨ New KeyboardKit Pro features

* `AudioFeedbackToggleButton` is a new view that can be used to toggle audio feedback on and off.
* `EnabledLabel` is a new view that can be used to show different views depending on a provided enabled state.
* `HapticFeedbackToggleButton` is a new view that can be used to toggle haptic feedback on and off.
* `KeyboardActiveLabel` is a new view that can be used to present whether or not a keyboard extension is currently being used to edit a text field.
* `KeyboardEnabledLabel` is a new view that can be used to present whether or not a keyboard extension is enabled in System Settings.
* `License` now implements `Codable` and has a public initializer, as well as new `tier` and `additionalInfo` properties.
* `LicenseCustomer` now implements `Codable` and has a public initializer, as well as a new `additionalInfo` property.
* `LicenseTier` is a new type that defines the level of service for your specific license.
* `ToggleToolbar` is a new view that can be used to toggle between two toolbars.

### 💡 Behavior changes

* Typing an alternate quotation delimiter (\`, ´, etc.) now switches back to the alphabetic keyboard.

### 🐛 Bug fixes

* The Finnish iPad input set provider has been corrected for numeric and symbolic inputs.
* `EmojiCategory.frequent` now uses the frequent provider to resolve its emojis.
* `EmojiCategoryKeyboardMenu` now shows the "frequent" category once more.
* `EmojiCategoryKeyboardMenu` has reduced circle padding to avoid clipping on smaller screens.

### 🗑 KeyboardKit Pro Deprecations

* `KeyboardKitLicense` has been renamed to `License`.
* `KeyboardKitLicense+Customer` has been converted to a typealias for `LicenseCustomer` and has been deprecated.



## 5.2

This version adds support for `Russian` and `Ukrainian` and bumps the package's Swift version to 5.5 to enable DocC support.

By adding DocC support, the documentation has been updated to allow for topics, cross-linking etc. You can download the documentation from the project website or find a zipped version in the `Docs` folder.

### 🌐 New locales

* 🇷🇺 Russian
* 🇺🇦 Ukrainian

### 🐛 Bug fixes

* This version corrects the system button highlight color in dark mode.  



## 5.1

This version adds support for `estonian`, `latvian` and `lithuanian`.

This version also adds new inspection capabilities and fixes some bugs. 

### 🌐 New locales

* 🇪🇪 Estonian
* 🇱🇻 Latvian
* 🇱🇹 Lithuanian

### ✨ New features

* `UITextDocumentProxy` has a new `hasCurrentWord` property.
* `InputCallout` has a new `calloutPadding` property.
* `KeyboardEnabledState` has a new `isKeyboardCurrentlyActive` property.
* `KeyboardEnabledStateInspector` has a new `isFullAccessEnabled` property.
* `KeyboardEnabledStateInspector` has a new `isKeyboardCurrentlyActive` function.

### 💡 Behavior changes

* `InputCallout` now calculates a minimum callout width based on button size, curve size etc.
* `InputCallout` now applies a minimum callout size instead of a fixed one, which means that the callout content can be larger.

### 🐛 Bug fixes

* `InputCallout` was rendered too wide by default, when used in `SystemKeyboard`. This has been fixed.
* `SecondaryInputCallout` applied an incorrect leading corner radius. This has been fixed.



## 5.0

KeyboardKit 5.0 streamlines the library, improves styling and previewing and makes the library easier to use.

This version also removes all UIKit-specific functionality as well as all previously deprecated functionality.

This version also adjust keyboard button sizes to be more correct on more device types, e.g. iPhone Pro Max, iPad Pro etc. 

KeyboardKit 5.0 requires Xcode 13 and Swift 5.5. 

### ✨ New features

* Library types now implement protocols like `Codable` and `Identifiable` to greater extent.
* Library views have a lot more previews than before, which make them much easier to adjust.
* Library views no longer depend on environment objects, which make them easier to create and use.

* `AudioFeedbackConfiguration` has a new action-specific feedback list.
* `AudioFeedbackConfiguration` has a new, static `enabled` configuration.
* `AutocompleteContext` has a new `isLoading` property.
* `AutocompleteToolbarItemSubtitle` is a new view that renders autocomplete subtitles.
* `Collection+RowItem` has new extensions to affect all rows.
* `EdgeInsets` has a new `init(all:)` initializer.
* `EdgeInsets` has a new `init(horizontal:,vertical:)` initializer.
* `EmojiCategory` has a new `emojisString` property.
* `EmojiKeyboardStyle` has new `systemFont` and `selectedCategoryColor` properties.
* `HapticFeedbackConfiguration` has a new action-specific feedback list.
* `HapticFeedbackConfiguration` has a new, static `enabled` configuration.
* `InputCalloutContext` has a new, static `.disabled` context.
* `KeyboardAction` has a new `inputCalloutText` property.
* `KeyboardAction` has a new `isCharacterAction` property.
* `KeyboardAppearance` has a new `inputCalloutStyle()` function.
* `KeyboardAppearance` has a new `secondaryInputCalloutStyle()` function.
* `KeyboardContext` has a new `screen` property.
* `KeyboardInputTextComponent` is now public.
* `KeyboardLayoutConfiguration` is a new type that replaces the `CGFloat` and `UIEdgeInsets` extensions.
* `KeyboardLayoutConfiguration` has a bunch of standard layout configs for different devices.  
* `NextKeyboardButton` is now SwiftUI-based and don't require any special setup.
* `Preview` services have new, static `.preview` protocol properties.
* `SecondaryInputCalloutContext` has a new, static `.disabled` context.
* `StandardHapticFeedbackPlayer` has a new `shared` player.
* `StandardKeyboardFeedbackHandler` now prefers action-specific feedback, if defined.
* `StandardSystemAudioPlayer` has a new `shared` player.
* `SystemKeyboardActionButton` is a new view that makes it easy to create action-based keyboard buttons.
* `SystemKeyboardButton` is a new view that makes it easy to create standalone keyboard buttons.
* `SystemKeyboardButtonText` is a new view that just sets up text correctly. 
* `SystemKeyboardSpaceButton` can now wrap any content.
* `View+Callout` has a new `calloutShadow` extension.

### 🎨 Styling

* `AutocompleteToolbarStyle` is a new style that can style autocomplete toolbars.
* `AutocompleteToolbarItemStyle` is a new style that can style autocomplete toolbar items.
* `AutocompleteToolbarItemBackgroundStyle` is a new style that can style the autocomplete highlight. 
* `AutocompleteToolbarSeparatorStyle` is a new style that can style autocomplete toolbar separators.
* `CalloutStyle` has a new, static `.standard` style.
* `InputCalloutStyle` has a new, static `.standard` style.
* `SecondaryInputCalloutStyle` has a new, static `.standard` style.
* `SystemKeyboardButtonBorderStyle` has a new, static `.standard` style.
* `SystemKeyboardButtonShadowStyle` has a new, static `.standard` style.
* `SystemKeyboardButtonShadowStyle` has new, default init parameter values.  

### 💡 Behavior changes

* `AutocompleteToolbar` now applies the autocomplete background instead of the item view.
* `AutocompleteToolbarItem`'s standard item builder now renders a subtitle if the suggestion has one.
* `InputCallout` and `SecondaryInputCallout` look more like the native callouts.
* `KeyboardAction+Button` now returns `KKL10n.space` for `.space` action.
* `KeyboardGestures` now resolves input contexts from the shared controller, instead of using environment objects.
* `StandardKeyboardAppearance` uses a small transparency to make standard buttons bleed through the underlying vibrancy.
* `SystemKeyboard` uses the new callout styles in the appearance.
* `SystemKeyboardActionButtonContent` now returns a `SystemKeyboardSpaceButtonContent` for `.space`. 
* `SystemKeyboardButtonContent` now uses appearance for both text and image logic.
* `SystemKeyboardButtonContent` no longer applies RTL transforms on the image, since SF symbols do this automatically.
* `SystemKeyboardButtonStyle` now applies a standard shadow style by default.
* `SystemKeyboardSpaceButtonContent` no longer auto-resolves texts, but instead show just what you provide it with.
* `SystemKeyboardSpaceButton` now takes up as much horizontal space as it can.

### 🐛 Bug fixes

* `InputCallout` and `SecondaryInputCallout` no longer get tear lines in some apps.   
* `SystemKeyboardActionButton` now handles the `.nextKeyboard` action correctly.

### 💥 Breaking changes

* All deprecated functionality has been removed.
* All UIKit-specific functionality has been removed.
* Library views that no longer depend on environment objects, may require more init parameters.
* Initializer argument changes are omitted in the list below.

* `AutocompleteProvider` `ignoredWords` is now read-only.
* `AutocompleteResponse` has been renamed to `AutocompleteCompletion`.
* `AutocompleteToolbarItemText` has been renamed to `AutocompleteToolbarItemTitle`.
* `AudioFeedback` has been renamed to `SystemAudio`.
* `BaseSecondaryCalloutActionProvider`'s init is now throwing.
* `CalloutStyle` `buttonOverlayInset` has been renamed to `buttonInset`.
* `CGFloat+Keyboard` has been replaced with `KeyboardLayoutConfiguration`.
* `Color` `clearInteractable` has been made as internal and will be removed over time.
* `EdgeInsets+Keyboard` has been replaced with `KeyboardLayoutConfiguration`.
* `EmojiKeyboard` button builder no longer takes a context.
* `EmojiKeyboardConfiguration` has been renamed to `EmojiKeyboardStyle`
* `HapticFeedback` `prepare` and `trigger` now only has a non-static version.
* `HapticFeedback.player` has been removed.
* `InputCalloutContext` `buttonFrame(for:)` has been removed.
* `InputCalloutContext` `updateInput(for:geo:)` has been renamed to `updateInput(for:,in:)`.
* `KeyboardAction+Button` styles have been moved into `StandardKeyboardAppearance`.
* `KeyboardBehavior` has a new `shouldSwitchToCapsLock` function.
* `KeyboardCasing.neutral` has been removed.
* `KeyboardEnabledStateInspector` `isKeyboardEnabled` `for` parameters has been renamed to `withBundleId`. 
* `KeyboardInputSetProvider` functions have been converted to properties.
* `KeyboardType.custom` has been renamed to `KeyboardType.custom(named:)`.
* `SecondaryInputCalloutContext` `alignment` is now a `HorizontalAlignment`.
* `SecondaryInputCalloutContext` `buttonFrame(for:)` has been removed.
* `SecondaryInputCalloutContext` `updateInputs(for:geo:alignment)` has been renamed to `updateInputs(for:in:alignment:)`.
* `SecondaryInputCalloutStyle` `selectedTextColor` has been renamed to `selectedForegroundColor`.
* `SecondaryInputCalloutStyle` `verticalPadding` has been renamed to `verticalTextPadding`.
* `Sequence` `batched(withBatchSize:)` has been renamed to `batched(into:)`. 
* `SpaceDragSensitivity.custom` has been renamed to `custom(points:)`.
* `SystemAudio` `systemId` has been renamed to `id`.
* `SystemAudio` `trigger` has been renamed to `play`.
* `SystemAudio` `play` now only has a non-static version.
* `SystemAudio.player` is now `SystemAudioPlayer.shared`.
* `SystemAudioPlayer` now takes `SystemAudio` as argument.
* `SystemKeyboardButton` has been renamed to `SystemKeyboardActionButton`.
* `SystemKeyboardButtonContent` has been renamed to `SystemKeyboardActionButtonContent`.
* `SystemKeyboardButtonRowItem` now requires an injected `context`.
* `SystemKeyboardLayoutProvider` `hasElevenElevenSevenAlphabeticInput` is now computed instead of lazy.
* `Toast` has been removed.
* `UITextDocumentProxy` `deleteBackward` with range has been renamed to `deleteBackward(range:)`
* `View+DynamicType` has been removed.
* `View+Autocomplete` has been removed.
* `View+Callout` is now internal.
* `View+DynamicType` has been removed.



## 4.9.3

### ✨ New features

* `PreviewKeyboardAppearance` has been made public.



## 4.9.2

This version renames images to avoid preview problems in apps that define the same image names.

### 🗑 Deprecations

* A bunch of images have been renamed with a `keyboard` name prefix.



## 4.9.1

This version fixes the iOS 15 autorotate bug and adds a property that can suppress the `needsInputModeSwitchKey` warning.

### ✨ New features

* `KeyboardInputViewController` has a new `viewWillSetupKeyboard` function that can be overridden to setup the keyboard at the proper time. It's just a convenience function. You can still setup the keyboard whenever you want.
* `KeyboardInputViewController` has a new, static `needsInputModeSwitchKeyOverride` that can be set to make all input controllers ignore the real value. This can be useful when you want to create a keyboard preview and don't want all the warnings.
* `KeyboardInputViewController` has a new `needsInputModeSwitchKeyOverride` that can be set to make an input controllers ignore the real value. It will default to the static property value.

### 🗑 Deprecations

* `KeyboardInputViewController` `setup(with:)` stack view variant is deprecated and will be removed in 5.0.



## 4.9.0

This version adds styles, which makes it a lot easier to style system keyboards.

It also exposes more system keyboard views and styles publicly.

Starting with this version, the library will start deprecating stuff that willbe changed in KK 5. The aim is to release several patches to prepare the library for the changes to come through deprecations instead of breaking changes.

### ✨ New features

* `KeyboardAppearance` has a new `systemKeyboardButtonStyle` function.
* `NextKeyboardButton` has an iOS 14 exclusive `Color`-based initializer that is now used by `SystemKeyboardButtonContent`
* `SystemKeyboardButtonBody` is a new view that represents the body of a system keyboard button.
* `SystemKeyboardButtonShadow` is a new view that represents the shadow of a system keyboard button.
* `SystemKeyboardButtonStyle` is a new style that can be used to define a system keyboard button style. 
* `SystemKeyboardButtonBorderStyle` is a new style that can be used to define a system keyboard button border.
* `SystemKeyboardButtonShadowStyle` is a new style that can be used to define a system keyboard button shadow.
* `TextInputProxy` now implements `UITextInputTraits` as well.
* `View+systemKeyboardButtonStyle` view extension now taes a style instead of an apperance, action and isPressed bool.

### 🐛 Bug fixes

* Thanks to [@ardavank](https://github.com/ardavank), the `EmojisCategoryKeyboardMenu` now uses fixed fonts.
* `SystemKeyboardButtonContent` now applies the appearance text color to the "next keyboard" button (on iOS 14+).

### 🗑 Deprecations

* `AutocompleteSuggestionProvider` has been renamed to `AutocompleteProvider`.
* `KeyboardAppearance` has deprecated all functions that now can be fetched from the new `systemKeyboardButtonStyle` style.
* `KeyboardInputViewController` `autocompleteSuggestionProvider` has been renamed to `autocompleteProvider`.
* `View+keyboardButtonStyle` has been replaced with `View+systemKeyboardButtonStyle`.

### 💥 Breaking changes

* More system keyboard views require an explicit appearance to be injected.
* The `AutocompleteSuggestionProvider` `autocompleteSuggestions` is now escaping.



## 4.8.0

This versions adds new colors, such as the new standard keyboard background colors, which you can use to mimic keyboard backgrounds.

There are other new colors as well, that are used to work around the iOS color scheme bug, described [here](https://github.com/KeyboardKit/KeyboardKit/issues/305) and in the docs.

This makes it possible for us to finally workaround the dark mode color bug, and let the system keyboard look as the system keyboard in both dark mode and dark appearance keyboards.  

Finally, the dark appearance colors have been renamed and their old names deprecated.

### ✨ New features

* `KeyboardLocale` is now `Codable`.
* `KeyboardColor` has new colors.
* `Color+Keyboard` has new colors.
* `.standardButtonBackgroundForColorSchemeBug` is a new color scheme bug color.
* `.standardDarkButtonBackgroundForColorSchemeBug` is a new color scheme bug color.

### 💡 Behavior changes

* The standard keyboard apperance now uses the new color scheme bug colors, which should make the keyboards look more like the standard ones in dark mode and for dark appearance keyboards.
* `CalloutStyle.standard` now uses the look of `systemStyle`, since that IS the standard. The system styles have been deprecated.
* `SystemKeyboard` uses the new standard callout styles.  


### 🐛 Bug fixes

* `InputCallout` now applies the provided style's callout text color.
* `SecondaryInputCallout` now uses the provided style's callout text color.
* `View+Button` now applies shadows in a way that doesn't affect the button content.
* `SystemKeyboard` now looks closer to the iOS system keyboards, in both dark mode and dark appearance.

### 🗑 Deprecations

* Color extensions for the button background colors are now suffixed with `Background`.
* Color extensions for the button tints colors are now suffixed with `Foreground` instead of `Tint`.
* Color extensions with the name `standardDarkAppearance*` have been renamed to `standard*ForDarkAppearance`.
* `CalloutStyle.systemStyle`, `InputCalloutStyle.systemStyle` and `SecondaryInputCalloutStyle.systemStyle` are deprecated. 

### 💥 Breaking changes

* `KeyboardColor`'s dark appearance cases have been renamed to keep things tight.
* `SecondaryInputCalloutStyle`'s text color property has been removed. Use the callout style's text color instead.  



## 4.7.2

### 🐛 Bug fixes

* Thanks to @AntoineBache, `KeyboardTextField` and `KeyboardTextView` no longer resize if their text content gets to wide. 



## 4.7.1

### ✨ New features

* `Color.darkAppearanceStrategy` is a new, temporary property that lets you inject a custom strategy that controls whether or not to apply a dark appearance color scheme to your keyboard. This lets you work around the current color scheme bug that is described in `Color+Button.swift` and override the standard strategy of always applying dark apperance colors when the keyboard context's `colorScheme` is `.dark`.

If you find a way to determine this correctly and to work around the system behavior, please share your findings.



## 4.7

This version makes KeyboardKit compile for Xcode 13.0 beta 3.

From now, all new versions of KeyboardKit will support the latest Xcode version. 

### 💥 Breaking changes

* `CGFloat+Keyboard` and `EdgeInsets+Keyboard` now uses the shared vc instead of the shared application. 



## 4.6.4

### ✨ New features

* `SystemKeyboardButton` has a new `contentConfig` init param that allows you to modify the button content before wrapping it in a style and applying gestures.

### 💡 Behavior changes

* `KeyboardAction.primary` no longer applies autocomplete by default, which solves e.g. autocomplete suggestions being applied in the Safari address bar. 



## 4.6.3

### ✨ New features

* `KeyboardTextField` and `KeyboardTextView` now accepts a text binding, so that you can access the typed text.

### 💡 Behavior changes

* `KeyboardTextField` and `KeyboardTextView` now share functionality through a new protocol.

### 🐛 Bug fixes

* Thanks to @junyng, deleting backwards now works even when `documentContextBeforeInput` is nil.

### 💥 Breaking changes

* `KeyboardTextField` and `KeyboardTextView` now requires a text binding. 



## 4.6.2

### 🐛 Bug fixes

This version adjusts the colors that are used for dark keyboard appearance and dark mode keyboards, to make keyboards look better in dark appearance when in light mode. 

The problem is discussed [here](https://github.com/KeyboardKit/KeyboardKit/issues/285).

This fix makes the button a little brighter in dark mode, but that's a lot better than having them be a little darker in dark appearance light mode.



## 4.6.1

### 🐛 Bug fixes

This version fixes a bug that caused the keyboard type to not change when typing into a `TextInputProxy` text field.   



## 4.6

This version adds features that makes it possible to add text fields and text views to the keyboard extension and automatically redirect keyboard events there instead of using the hosting app.

You can either set `KeyboardInputViewController.shared.textInputProxy` directly, or use the new `KeyboardTextField` and `KeyboardTextView` views that does this automatically.

### ✨ New features

* There is a new `Proxy` namespace to which the `UITextDocumentProxy` extensions have been moved.
* `KeyboardInputViewController` has a new `textInputProxy` that can be set to redirect the keyboard to that proxy instead of the original `textDocumentProxy`.
* `KeyboardTextField` and `KeyboardTextView` are two new views that can be used in keyboard extensions and that will automatically redirect keyboard events to them when they become first responder.
* `TextInputProxy` is a new class that can be used to redirect the keyboard events to any text input.

### 🐛 Bug fixes

* This version fixes a gesture bug that caused the space tap action to be triggered even after long pressing and dragging the cursor around.   

### 💥 Breaking changes

* `KeyboardInputViewController` `viewWillSyncWithTextDocumentProxy` was not used internally and has been removed. If you override this in your own keyboards, just override `viewWillAppear` instead. 



## 4.5.6

### 🐛 Bug fixes

* `ibayramli2001` and `amirshane` have fixed a crash when deleting backwards without any content in the proxy.   



## 4.5.5

### ✨ New features

* `KeyboardCasing` has a new `auto` case.

### 💡 Behavior changes

* `SystemKeyboardLayoutProvider` uses the new `auto` case for numeric and symbolic keyboard type switches.

### 🐛 Bug fixes

* This version fixes a bug that caused numeric and symbolid keyboards to always switch back to lowercased alphabetic keyboards.

### 🗑 Deprecations

* `BaseKeyboardLayoutProvider` has been renamed to `SystemKeyboardLayoutProvider`.
* `KeyboardCasing.neutral` is deprecated and will be removed. 



## 4.5.4

### ✨ New features

* `StandardKeyboardActionHandler` `canHandle` is now `open` instead of `public`.



## 4.5.3

### 💡 Behavior changes

* `KeyboardGestures` now use the drag gesture to trigger tap actions instead of a tap gesture. This increases responsiveness and ensures that taps aren't cancelled when you press for too long.
* `KeyboardGestures` now only applies a double tap gesture if a double tap action is provided. 
* The changes above helps reducing the number of active gestures and reduces the overall gesture complexity.

### 🐛 Bug fixes

* This version fixes compile errors in Xcode 12.4.

### 🗑 Deprecations

* `Image.settings` has been renamed to `keyboardSettings`.
* `Image.moveCursorLeft/Right` have been renamed to `keyboardLeft/Right`.



## 4.5.2

This version fixes a bug that caused the keyboard layout to not update.



## 4.5.1

This version fixes a bug that caused the secondary actions to not update.



## 4.5

This version adds new locales, external keyboard detection, dynamic type disabling and RTL locale support.

### 🌐 New locales

* 🇫🇷 French
* 🇪🇸 Spanish

### ✨ New features

* `ExternalKeyboardContext` is a new iOS 14 exclusive class that lets you observe whether or not  an external keyboard is connected to the device.
* `KeyboardAction` has a new `standardButtonFontSize` function.
* `KeyboardType` has a new, context-based `standardButtonImage` function that replaces the old property.
* `KeyboardLocale` has new `isLeftToRight` and `isRightToLeft` properties.
* `KeyboardType` has a new `standardButtonFontSize` function.
* `KeyboardType` has a new, context-based `standardButtonText` function that replaces the old property.
* `Locale` has new `characterDirection` and `lineDirection` properties.
* `Locale` has new `isLeftToRight`, `isRightToLeft`, `isBottomToTop`, `isTopToBottom` properties.
* Thanks to [@habaieba](https://github.com/habaieba), KeyboardKit now has French localization.
* There are new localizations for the keyboard type key texts. 

### 💡 Behavior changes

* `KeyboardAction` now flips the standard keyboard button image for RTL locales.
* `SystemKeyboard` will now ignore dynamic type, just like the native keyboards.

### 🐛 Bug fixes

* The German localized newline symbol for Return is now correctly rendered as an image. 

### 🗑 Deprecations

* `KeyboardAction` `standardButtonFont` has been renamed to `standardButtonUIFont`.
* `KeyboardAction` `standardButtonFontWeight` has been renamed to `standardButtonUIFontWeight`.
* `KeyboardAction` `standardButtonImage` has been converted to a context-based function.
* `KeyboardType` `standardButtonText` has been converted to a context-based function.
* `UIApplication` `standardButtonTextStyle` has been renamed to `standardButtonUITextStyle`.

### 💥 Breaking changes

* `KeyboardAction+standardButtonFont` now returns a `Font` instead of a `UIFont`.
* `KeyboardAction+standardButtonFontWeight` now returns a `Font.Weight` instead of a `UIFont.Weight`.
* `KeyboardAction` `standardButtonImage` - the property is deprecated in favor for the context-based function.
* The old properties are now called `standardButtonUIFont` and `standardButtonUIFontWeight`. 



## 4.4

This version adds new locales as well as features that make it easier to work with layouts and collections.

In this version, you can also identify the active app ID, which makes it possible to adjust the keyboard accordingly.

There are also several tweaks and behavior changes that make system keyboards behave even more native-like.

### 🌐 New locales

* 🇬🇧 English U.K. (GB)
* 🇺🇸 English U.S. (same keyboard as base English but different region)

### ✨ New features

* `CGFloat` has a new `standardKeyboardButtonCornerRadius` property.
* `DeleteBackwardRange` is a new enum can be used when deleting backwards.
* `EnglishKeyboardInputSetProvider` has new currency init params.
* `KeyboardAction.PrimaryType` has new `newLine` case, that can be used to force an arrow for primary buttons.
* `KeyboardBehavior` has a new `backspaceRange` property.
* `KeyboardColor` is a new enum that exposes the raw color resources.
* `KeyboardContext` has a new `activeAppBundleId` property that identifies the currently active app.
* `KeyboardContext` has a new `screenOrientation` property that replaces `deviceOrientation`.
* `KeyboardPreviewMode` is a new (hopefully temporary) class that has a static `enable()` function that makes SwiftUI previews work.
* `KeyboardInputViewController` has a new `activeAppBundleId` property that identifies the currently active app.
* `RepeatGestureTimer` has been made public and can be used to inspect how long a repeat gesture has been active.
* `RowItem` is a new protocol that makes it possible to gather row collection functions in one place - `Collection+RowItem`.

* `Collection+RowItem` has new extensions that make it easier to add and remove row items to all collections that contain the new `RowItem` protocol.
* `EdgeInsets+Keyboard` has new context-based extensions.
* `UIInputViewController+Orientation` renames `deviceOrientation` to `screenOrientation`.
* `UITextDocumentProxy+Delete` has a new extension for deleting backwards a certain range.

### 💡 Behavior changes

* `KeyboardAction` now implements `RowItem`.
* `iPadKeyboardLayoutProvider` has been adjusted layout buttons closer to native layouts.
* `iPhoneKeyboardLayoutProvider` has been adjusted layout buttons closer to native layouts.
* `KeyboardInput` now implements `RowItem`.
* `KeyboardLayoutItem` now implements `RowItem`.
* `StandardKeyboardBehavior` now only auto-switches keyboard type on `.tap`.
* `UITextDocumentProxy` handles new lines when checking if the cursor is at new sentence.

* Standard font sizes are adjusted to fit the native keyboards better.
* The standard backspace range is now progressive and will increase after backspace has been pressed for a while.

### 🗑 Deprecations

* `KeyboardContext` `deviceOrientation` has been renamed to `screenOrientation`.
* `UIApplication` `preferredKeyboardInterfaceOrientation` didn't work and will be removed.
* `UIDeviceOrientation` `interfaceOrientation` is no longer used and will be removed.
* `UIInputViewController` `deviceOrientation` has been renamed to `screenOrientation`.
* `UIInterfaceOrientation` - the device orientation-based init is no longer used and will be removed.

### 💥 Breaking changes

* `KeyboardBehavior` has a new `backspaceRange` property that must be implemented. 

Besides the points above, `KeyboardActionHandler` had a convenience `handle` function that didn't require a `sender`.  This caused a conflict with the `StandardKeyboardActionHandler` function with the same signature.  Subclassing `StandardKeyboardActionHandler` and calling `super.handle` thus caused a never-ending loop, since the convenience function called the sender function etc. 

The sender-based functions have thus been removed. If you have a custom action handler that overrides `handle` or `canHandle`, you must remove the `sender` parameter.



## 4.3.1

This version tweaks `KeyboardGestures`  to avoid delays.



## 4.3

This version introduces a bunch of changes to how feedback is being handled.

### ✨ New features

* `AudioFeedbackConfiguration` has default init param values.
* `DragGestureHandler` is a new protocol for handling drag gestures.
* `HapticFeedbackPlayer` is a new protocol for preparing and playing haptic feedback.
* `KeyboardAction` has a new `standardAction(for:gesture)` function.
* `KeyboardFeedbackHandler` is a new protocol for handling keyboard feedback.
* `KeyboardFeedbackSettings` is a new, observable settings object.
* `KeyboardGesture` is now `CaseIterable`.
* `KeyboardInputViewController` has a new `setup(with:)` that takes a `UIStackView`.
* `KeyboardInputViewController` has a new `keyboardFeedbackHandler` property.
* `KeyboardInputViewController` has a new `keyboardFeedbackSettings` property.
* `StandardHapticFeedbackPlayer` is a standard implementation that is used by default.
* `StandardKeyboardActionHandler` has new, cleaner initializers.
* `StandardKeyboardActionHandler` has a new `triggerFeedback` function.
* `StandardKeyboardActionHandler` has a new `spaceDragGestureHandler` that is used to handle space drag gestures.
* `StandardKeyboardFeedbackHandler` is a new, standard feedback handler.
* There are new mocks for the new classes.

### 💡 Behavior changes

* More feedback types are now `Equatable`.
* Action feedback (e.g. tap sound) is now given on `press` instead of `tap`.
* `StandardKeyboardActionHandler` uses the new feedback handler to trigger feedback.

### 🚚 Structure changes

* Audio feedback types have been moved to `Feedback`.
* Haptic feedback types have been moved to `Feedback`.

### 🗑 Deprecations

* `AudioFeedback` `systemPlayer` has been renamed to `player`.
* `KeyboardInputViewController` `keyboardStackView` has been replaced with a new `setup(with:)`.
* `StandardKeyboardActionHandler` has deprecated the two audio/haptic configuration-based initializers.
* `StandardKeyboardActionHandler` `audioConfiguration` is deprecated and converted to a computed property. 
* `StandardKeyboardActionHandler` `hapticConfiguration` is deprecated and converted to a computed property.
* `StandardKeyboardActionHandler` `spaceDragSensitivity` is deprecated.
* `StandardKeyboardActionHandler` `handleSpaceCursorDragGesture` is deprecated.
* `StandardKeyboardActionHandler` `triggerAudioFeedback` is deprecated.
* `StandardKeyboardActionHandler` `triggerHapticFeedback` is deprecated.
* `StandardKeyboardActionHandler` `triggerHapticFeedbackForLongPressOnSpaceDragGesture` is deprecated.



## 4.2

This version adds support for primary actions, such as `.done`, `.go`, `.search` etc.

### ✨ New features

* `BaseKeyboardLayoutProvider` has a new, open `keyboardReturnAction(for:)` function.
* `KeyboardAction` has a new `standardTextDocumentProxyAction`.
* `KeyboardAction` has a new `standardTextDocumentProxyInputAction`.
* `KeyboardAction.primary` is a new action type that gathers all primary action types.
* `KKL10n` has new `text(for:)` functions that let you translate keys for specific contexts and locales. 
* `String+sentenceDelimiters` and `wordDelimiters` can now be modified, if you have specific needs. 
* The iPhone and iPad layout providers now replaces `return` with `done`, `go` and `search` when applicable.

### 🐛 Bug fixes

* English (US) secondary actions now include actions for `$`. 

### 💡 Behavior changes

* New line is now considered to be a `word` delimiter instead of a `sentence` delimiter.
* Due to the new ways to localize content, some signatures must be changed to optional strings.

### 🗑 Deprecations

* `KeyboardAction` `.done`, `.go`, `.ok` and `.search`  have been deprecated and replaced with the new `primary` umbrella type.



## 4.1

[Milestone](https://github.com/KeyboardKit/KeyboardKit/milestone/30).

This version is all about locales and autocomplete, overall: 

This version adds support for `danish`, `finnish`, `norwegian` and `dutch`.

This version also adds many new features aimed at an improved autocomplete experience.

KeyboardKit Pro 4.1 also adds more locale-specific providers as well as a real autocomplete engine.

### 🌐 New locales

* 🇩🇰 Danish
* 🇳🇱 Dutch
* 🇫🇮 Finnish
* 🇳🇴 Norwegian

### ✨ New features

* `AutocompleteSpaceState` is a new enum that is used to keep track of how a 
* `AutocompleteSuggestion` has new `isAutocomplete` and `isUnknown` properties.
* `AutocompleteSuggestionProvider` has new functions for ignoring and learning words.
* `AutocompleteToolbar` has a new `itemBuilder` initializer.
* `AutocompleteToolbarItem` is a new view that replicates a native autocomplete item.
* `AutocompleteToolbarItemText` is a new view that replicates the text of a native autocomplete item.
* `KeyboardAction` has a new `isSpace` property.
* `KeyboardAction` has a new `shouldApplyAutocompleteSuggestion` property.
* `KeyboardAction` has a new `shouldReinsertAutocompleteInsertedSpace` property.
* `KeyboardAction` has a new `shouldRemoveAutocompleteInsertedSpace` property.
* `KeyboardLocale` now implementes `Identifiable`.
* `KeyboardLocale` has new `flag`, `id` and `localeIdentifier` properties.
* `KeyboardLocale` has new `sorted` collection extensions.
* `KeyboardInputViewController` has a new `autocompleteSuggestionProvider` property.
* `KeyboardInputViewController` has now implemented `performAutocomplete` and `resetAutocomplete`.
* `StandardKeyboardActionHandler` has a new `tryApplyAutocompleteSuggestion` function.
* `StandardKeyboardActionHandler` has a new `tryHandleReplacementAction` function.
* `StandardKeyboardActionHandler` has a new `tryReinsertAutocompleteRemovedSpace` function.
* `StandardKeyboardActionHandler` has a new `tryRemoveAutocompleteInsertedSpace` function.
* `SystemKeyboardSpaceButtonContent` has a new initializer that lets you inject a custom space view.
* `UITextDocumentProxy` has a new `hasAutocompleteInsertedSpace` property.
* `UITextDocumentProxy` has a new `hasAutocompleteRemovedSpace` property.
* `UITextDocumentProxy` has a new `insertAutocompleteSuggestion` function.
* `UITextDocumentProxy` has a new `isOpenAlternateQuotationBeforeInput(for:)` function.
* `UITextDocumentProxy` has a new `isOpenQuotationBeforeInput(for:)` function.
* `UITextDocumentProxy` has a new `preferredReplacement(for:locale:)` function.
* `UITextDocumentProxy` has a new `tryInsertSpaceAfterAutocomplete)` function.
* `UITextDocumentProxy` has a new `tryReinsertAutocompleteRemovedSpace` function.
* `UITextDocumentProxy` has a new `tryRemoveAutocompleteInsertedSpace` function.

### 💡 Changed behavior

* `KeyboardInputViewController` now uses combine observations to keep locale in sync.

### 🚚 Renamed

* `AutocompleteSuggestion+replacement` has been renamed to `text`.
* `AutocompleteToolbar+ButtonBuilder` has been renamed to `ItemBuilder`.
* `KeyboardLocale+key` has been renamed to `id`.
* `LocaleKey` has been renamed to `KeyboardLocale`.

### 🗑 Deprecations

* `AutocompleteSuggestion+replacement` has been deprecated due to the name change above.
* `AutocompleteToolbar+buttonBuilder` init has been deprecated and replaced with the `itemBuilder` one.
* `AutocompleteToolbar+standardReplacement` has been deprecated.
* `LocaleKey` has been deprecated due to the name change above.
* `KeyboardLocale+key` has been deprecated.
* `KeyboardInputViewController+changeKeyboardLocale` has been deprecated.
* `KeyboardInputViewController+changeKeyboardType` has been deprecated.

### 💥 Breaking changes

* `AutocompleteSuggestionProvider` has new properties and functions that must be implemented. If you have an instance that breaks, just create dummy implementations that does nothing.



## 4.0.3

### 🐛 Bug fixes

This patch fixes a bug with the numeric/symbolic auto-switch back to alphabetic, that could cause a keyboard to get stuck in alpha.



## 4.0.2

This patch fixes a few minor things.

### 🌐 New locales

* 🇮🇹 Italian
* 🇩🇪 German

### 🐛 Bug fixes

* `.done` was accidentally missing a localized text.
* English, German and Italian keyboards used an invalid double quote key text.
* Title1 font is now used for input keys with two characters, e.g. Swedish "kr" currency.
* Numeric and symbolic keyboards didn't auto-switch to alphabetic when tapping space.



## 4.0.1

This patch fixes a few minor things:

### ✨ New features

* `LocaleKey` now implements `CaseIterable`.

### 🚑 Critical fixes

* `StandardKeyboardActionHandler` had a memory leak that has been fixed.



## 4.0

[Milestone](https://github.com/danielsaidi/KeyboardKit/milestone/16?closed=1).

SwiftUI: Rising. In the shadows no more! 

It's time for `SwiftUI` to rise and become the unrelenting force we always knew it would become. 

`KeyboardKitSwiftUI` has been merged into this repository and the deployment target is raised to `iOS 13`. 

SwiftUI support is a first-class citizen from now on. `UIKit` support is still around, but will no longer be actively developed. The future is a bright, declarative one!

Although these release notes aim at covering everything that has changes in this major version, some things will most probably be missed.

### ✨ New features

Besides the new things listed below, there are a bunch of new extensions, images etc. 

* `Callouts` has new types and providers for working with callouts.
* `Image.emoji` no longer requires iOS 14, but uses `person.crop.circle` as fallback on iOS 13.
* `Input` has new types and providers for working with keyboard layouts.
* `KeyboardAction` has new actions - `go`, `nextLocale`, `ok` and `return`.
* `KeyboardAction` has new, localized standard button texts for some actions.
* `KeyboardAction` has new `isPrimaryAction` property.
* `KeyboardAction` has new `standardButtonFontWeight` property.
* `KeyboardAppearance` has a new `image(for:)`.
* `KeyboardCasing` has a new `neutral` case that can be used to show the original state of the inputs.
* `KeyboardContext` has a new  `locales` list and a new `selectNextLocale` function.
* `KeyboardGesture` has new `press` and `release` gestures.
* `KeyboardInput` is a new input type that simplifies building unicode-based keyboards.
* `KeyboardInputSet` is now based on `KeyboardInput`s instead of strings.
* `KeyboardInputViewController` has a new static `shared` instance.
* `KeyboardInputViewController` has a new `keyboardActionHandler`.
* `KeyboardInputViewController` has a new `keyboardAppearance`.
* `KeyboardInputViewController` has a new `keyboardBehavior`.
* `KeyboardInputViewController` has a new `keyboardContext`.
* `KeyboardInputViewController` has a new `keyboardInputCalloutContext`.
* `KeyboardInputViewController` has a new `keyboardInputSetProvider`.
* `KeyboardInputViewController` has a new `keyboardLayoutProvider`.
* `KeyboardInputViewController` has a new `keyboardSecondaryInputActionProvider`.
* `KeyboardInputViewController` has a new `keyboardSecondaryInputCalloutContext`.
* `KeyboardInputViewController` `setup(with:)` is now open and overridable.
* `KeyboardEnabledState` is a new observable class that keeps in sync with the keyboard enabled state.
* `KeyboardLayoutProvider` has a new `register(inputSetProvider:)` to simplify changing global input set provider.
* `Layout` has new types and providers for working with keyboard layouts.
* `Locale` is a new namespace with a few new locale-specific utils.
* `LocaleDictionary` is a simple dictionary wrapper to work with localized resources.
* `LocaleKey` is a simple enum to gather top-level locale identifiers.
* `KKL10n` is a new enum that provides localized strings from KeyboardKit.
* `SystemKeyboard` now highlights buttons when typing on iPad.
* `View` has new `keyboardInputViewController` convenience extensions.
* `View+keyboardToast` has new context-based function.
* `View+localeContextMenu` can be applied to any view to let the user change locale.
* There are new preview-specific implementations that can help you preview keyboard-based views.

### 💡 Changed behavior

* `AutocompleteContext` is now an observable object and not a protocol.
* `AutocompleteToolbar` is now generic, which makes your .
* `AutocompleteToolbar` now uses identifiable bar items, which leads to better separator handling.
* `AutocompleteToolbar` now takes suggestions at init and doesn't require an environment injected `AutocompleteContext`. 
* `AutocompleteToolbar` no longer requires an environment injected `ObservableKeyboardContext`, nor does its builder functions.
* `EmojiCategory` now uses the `Emoji` type instead of a char.
* `FrequentEmojiProvider` now uses the `Emoji` type instead of a char.
* `KeyboardAction` `standardButtonFont` has been coverted to a function.
* `KeyboardAction` `standardButtonText` has been coverted to a function.
* `KeyboardAction` `standardButtonTextStyle` has been coverted to a function.
* `KeyboardAction.emoji` now uses the `Emoji` type instead of a char.
* `KeyboardAction.emojiCategory` no longer has a  standard tap action.
* `KeyboardActionRow` `standardButtonImage` no longer takes a context.
* `KeyboardBehavior` no longer takes a context as function input.
* `KeyboardContext` is now an observable object and not a protocol.
* `KeyboardContext` no longer has any services, just inspectable properties.
* `KeyboardGestures` now handles the new press and release gestures.
* `KeyboardInputSetProvider` implementations now provides punctuation as well.
* `KeyboardInputSetProvider` no longer takes a context as function input.
* `KeyboardInputViewController` `context` is now an `ObservableKeyboardContext`.
* `KeyboardInputViewController` `context` is now called `keyboardContext`.
* `SecondaryCalloutActionProvider` no longer takes a context as function input.
* `SecondaryInputCalloutContext` no longer requires a context init parameter.
* `StandardKeyboardActionHandler` no longer depends on an input view controller.
* `StandardKeyboardActionHandler` now requires an injected keyboard context and behavior.
* `StandardKeyboardActionHandler` now requires an injected autocomplete and keyboard change action.
* `StandardKeyboardActionHandler` now handles the new press and release gestures.
* `StandardKeyboardActionHandler` `triggerAutocomplete` is replaced by an injectable function.
* `StandardKeyboardAppearance` will use `isPrimaryAction` to apply a blue color to those actions.
* `StandardKeyboardAppearance` will fallback to the action's standard font weight instead of `nil`.
* `StandardKeyboardBehavior` now requires an injected keyboard context.
* `StandardKeyboardInputSetProvider` now requires an injected keyboard context.
* `View+KeyboardGestures` now handles the new press and release gestures.

### 🚚 Removed/renamed

* All unused extensions have been removed.
* All previous deprecations have been removed.
* All internal-only used extensions have been made internal.
* `InputCalloutContext.shared` has been removed. Use the environment object instead.
* `KeyboardAction+SecondaryCalloutActions` has been replaced with new `Callouts/Providers` providers.
* `KeyboardActionRow` has been removed, since it's confusing to have two aliases for the same thing.
* `KeyboardAppearance` button properties are prefixed with `button`.
* `KeyboardAppearance` `font` and `fontWeight` have been merged into a single `font` property.
* `KeyboardAppearanceProvider` has been renamed to `KeyboardAppearance`.
* `KeyboardButtonWidth` has been renamed to `KeyboardLayoutWidth`.
* `KeyboardContext` `actionHandler` has been moved to the input vc.
* `KeyboardContext` `keyboardAppearanceProvider` has been moved to the input vc.
* `KeyboardContext` `keyboardBehavior` has been moved to the input vc.
* `KeyboardContext` `keyboardInputSetProvider` has been moved to the input vc.
* `KeyboardContext` `keyboardLayoutProvider` has been moved to the input vc.
* `KeyboardDimensions` is no longer used and has been removed.
* `KeyboardInputSet` locale extensions have been removed.
* `KeyboardInputSet` standard input set extensions have been removed.
* `KeyboardInputViewController` `addKeyboardGestures` has been converted to `KeyboardButton+Gestures`.
* `KeyboardInputViewController` `context` has been renamed to `keyboardContext`.
* `KeyboardInputViewController` `keyboardType` has been removed - use the context directly!
* `KeyboardInputViewController` `setupKeyboard` has been removed and moved to the UIKit demo.
* `KeyboardInputViewController+Gestures` has been converted to `KeyboardButton+Gestures`.
* `KeyboardLayout` `actionRows` has been renamed to `items` and are of a new `KeyboardLayoutItemRows` type.
* `KeyboardCasing` has been renamed to `KeyboardCasing`
* `KeyboardStateInspector` has been renamed to `KeyboardEnabledStateInspector`.
* `ObservableAutocompleteContext` has been renamed to `AutocompleteContext`.
* `ObservableKeyboardContext` has been renamed to `KeyboardContext`. 
* `PhotosImageService` and `StandardPhotosImageService` have been removed.
* `Settings` has been entirely removed.
* `SecondaryInputCalloutContext.shared` has been removed. Use the environment object instead.
* `StandardKeyboardContext` has been replaced by `ObservableKeyboardContext`.
* `StandardKeyboardActionHandler` has a new vc-based initializer.
* `StandardKeyboardActionHandler` no longer takes an optional sender for keyboard actions.
* `StandardKeyboardActionHandler` gesture actions has been gathered in a single `action(for:on)`.
* `StandardKeyboardAppearanceProvider` has been renamed to `StandardKeyboardAppearance`.
* `StandardKeyboardLayoutProvider` no longer has left and right space actions. Implement this in a custom provider instead.
* `SystemKeyboardDimensions` is no longer used and has been removed.
* `UIImage+pasteboard` has been moved to the demo.
* `UIImage+photos` has been moved to the demo.
* `UIImage+resized` has been removed.
* `UIImage+tinted` has been removed.
* `UIInputViewController+NextKeyboard` has been made an internal extension in `UIView+Keyboard`.
* `View+Button` "standard button" functions have been replaced by a single `keyboardButtonStyle` function.
* `View+ClearInteractable` has been removed.
* `View` `keyboardAction(...)` has been renamed to `keyboardGestures(for: ...)`.
* `UIEdgeInsets+Keyboard` `standardKeyboardButtonInsets` has been renamed to `standardKeyboardButtonInsets`.

### 💥 UIKit changes

In this version, `UIKit` is replaced by `SwiftUI` as the primary layout engine.

As such, to avoid `UIKit` parts blocking SwiftUI, types in the `UIKit` folder will be renamed to start with `UI`:

* `AutocompleteToolbarLabel` -> `UIAutocompleteToolbarLabel`
* `AutocompleteToolbarSeparator` -> `UIAutocompleteToolbarSeparator`
* `AutocompleteToolbarView` -> `UIAutocompleteToolbar` (OBS! Name change as well.)
* `HorizontalKeyboardComponent` -> `UIHorizontalKeyboardComponent`
* `KeyboardAlert` -> `UIKeyboardAlert`
* `KeyboardButton` -> `UIKeyboardButton`
* `KeyboardButtonCollectionView` -> `UIKeyboardButtonCollectionView`
* `KeyboardButtonRowCollectionView` -> `UIKeyboardButtonRowCollectionView`
* `KeyboardButtonView` -> `UIKeyboardButtonView`
* `KeyboardButtonRowComponent` -> `UIKeyboardButtonRowComponent`
* `KeyboardCollectionView` -> `UIKeyboardCollectionView`
* `KeyboardToolbarComponent` -> `UIKeyboardToolbarComponent`
* `KeyboardToolbarView` -> `UIKeyboardToolbarView`
* `KeyboardSpacerView` -> `UIKeyboardSpacerView`
* `KeyboardStackViewComponent` -> `UIKeyboardStackViewComponent`
* `PagedKeyboardComponent` -> `UIPagedKeyboardComponent`
* `RepeatingGestureRecognizer` -> `UIRepeatingGestureRecognizer`
* `Shadow` -> `UIShadow`
* `ToastAlert` -> `UIKeyboardToastAlert` (OBS! Name change as well.)
* `VerticalKeyboardComponent` -> `UIVerticalKeyboardComponent`

Their functionality remains intact, however.

There are a new extension as well, as UIKit support moves away from the core layer:

* `UIView+Keyboard` is now used to apply button gestures to a view, instead of having this functionality in the view controller. 



## 3.6.3

This release adds fake protocol implementations, to simplify creating SwiftUI previews.

The release also adds some things for the future:

* `KeyboardButtonWidth` is a new way to express the width of a keyboard button.
* `View+KeyboardButtonWidth` is a new way to apply a width to a keyboard button.

Although not used by the standard keyboards yet, I still wanted to add them before starting working on 4.0.



## 3.6.2

This release rolls back some changes to try improve dark appearance keyboards in SwiftUI. 

Seems like dark appearance can't be detected, since this also enables dark mode. Hopefully this is easier to fix in KK 4.0.



## 3.6.1

This release adds a time threshold to the end sentence action.

This release also fixes so that `CalloutCurve` and `CustomRoundedRect` handles invalid rects.



## 3.6

This release fixes so that the secondary input gesture triggers a tap if there were no secondary actions in the callout.

### New features

* `Emoji` is a new struct that in the future will let us work more with emojis in a more structured and type-safe way.
* `EmojiCategory` now lets you register a `frequentEmojiProvider`, and uses that to populate the frequent category.
* There is a new `EmojiProvider` protocol
* There is a new `FrequentEmojiProvider` protocol
* There is a new `MostRecentEmojiProvider` class
* There is a new `String+Delimiters` extension with word and sentence delimiters.
* There are new `UITextDocumentProxu+Content` extensions to get previous sentences and words.

* `AutocompleteToolbar` has a new, static  `standardReplacement` function.
* `AutocompleteToolbar` has a new, static  `standardReplacementAction` function.
* `AutocompleteToolbar` now lets you provide an optional, custom  `replacementAction` in init.
* `Color+Resources` is a new extension that provides asset-based colors that adapt to dark mode.
* `EmojiCategoryKeyboard` is a new view that lists the emojis of a selected category and a menu.
* `EmojiCategoryKeyboardMenu` is a new view that lets the user select one of multiple categories.
* `EmojiKeyboard` is a new view that renders a set of emojis in a lazy grid. The item action is customizable.

### Behavior changes

* `EmojiCategory` now implements `EmojiProvider`
* `EmojiCategory.frequent` now returns emojis from the `frequentEmojiProvider`.
* `StandardKeyboardActionHandler` now tries to register emojis with the `EmojiCategory` frequent emoji provider.

* `Color+Button` uses the new asset-based colors.
* `SystemKeyboardButtonBody` now only offsets small caps texts.
* The emoji action has a filled standard image instead of an outlined one.
* Due to a secondary callout action bug, the secondary context is now created by the vc.

### Bug fixes

* The `´` accent was accidentally used in standard numeric keyboards. It has now been replaced with `’`, which is the correct one.

### Deprecations

* `KeyboardContext.emojiCategory` has been deprecated. This should be persisted by the view instead.
* `PhotosImageService` and the standard implementation has been deprecated. Copy it to your own project if you want to keep on using it.
* `UIImage+Photos` has been deprecated. Copy it to your own project if you want to keep on using it.

* Some button-specific `Color` extensions have been deprecated.
* `View+keyboardAction(:context:)` has been deprecated. 

### Breaking changes

* `secondaryCalloutInputProvider` has been removed from `KeyboardContext`. It's now only in the secondary context.



## 3.5.2

This release fixes so that the secondary input gesture triggers a tap if there were no secondary actions in the callout.

The release also makes the entire autocomplete button tappable, instead of just the text.



## 3.5.1

This release fixes so that upper-cased chars gets secondary callout actions and that the input callout isn't dismissed if there are no secondary actions.  



## 3.5

This release makes it easier to inject custom views into the `SwiftUI`-based `SystemKeyboard` and `AutocompleteToolbar`. 

There is also a new `SystemKeyboardSpaceButton` which lets you present the current locale before fading to "space".

The release also adds a spacebar drag gesture and deprecates some `haptic` properties as well as some `system` properties in favor of the `standard` naming concept (since the system behavior *is* the standard behavior).

### New features
 
* `AutocompleteSuggestion` is a new protocol that makes the autocomplete provider concept more general.
* `HapticFeedback` has a new `longPressOnSpace` case.
* `KeyboardAppearanceProvider` is a protocol for providing button content and style.
* `KeyboardContext` has a new `keyboardAppearanceProvider` property.
* `StandardKeyboardActionHandler` has new functionality for handling the space drag gesture.
* `StandardKeyboardAppearanceProvider` is a standard appearance provider that returns standard values.

* `SystemKeyboardButtonContent` is new view that extracts content logic from `SystemKeyboardButton`.
* `SystemKeyboardButtonRowItem` can now be created with generic views. 
* `SystemKeyboardSpaceButton` is new view that wraps `SystemKeyboardSpaceButtonContent` and applied a style and gestures to it.
* `SystemKeyboardSpaceButtonContent` is new view that animates between a locale text and a space text.

### Behavior changes

* `HapticFeedback.standard` has almost no haptic feedback now, since that *is* the standard behavior. 
* `SystemKeyboard` now wraps the `buttonBuilder` generated views in a `SystemKeyboardButtonRowItem`.
* `SystemKeyboardButton` now applies a fallback text from the new appearance provider.
* The standard `SystemKeyboard` button builder generates `SystemKeyboardButtonContent` instead of `SystemKeyboardButton`.

### Deprecations

* `HapticFeedback` standard cases have been deprecated, since native keyboards have almost no haptic feedback.
* `KeyboardAction` `systemFont` is renamed to `standardButtonFont`.
* `KeyboardAction` `systemKeyboardButtonText` is renamed to `standardButtonText`.
* `KeyboardAction` `systemTextStyle` is renamed to `standardButtonTextStyle`.
* `KeyboardType` `systemKeyboardButtonText` is deprecated.
* `String` implements `AutocompleteSuggestion` to avoid breaking changes in KK 3.5+. You should provide your own custom types, though.

* `Color` `systemKeyboardButtonBackgroundColorDark` has been renamed to `standardDarkButtonBackgroundColor` 
* `Color` `systemKeyboardButtonBackgroundColorLight` has been renamed to `standardLightButtonBackgroundColor` 
* `Color` `systemKeyboardButtonForegroundColor` has been renamed to `standardButtonForegroundColor` 
* `Color` `systemKeyboardButtonShadowColor` has been renamed to `standardButtonShadowColor`
* `KeyboardAction` `systemKeyboardButtonBackgroundColor` has been renamed to `standardButtonBackgroundColor` 
* `KeyboardAction` `systemKeyboardButtonImage` has been renamed to `standardButtonImage` 
* `KeyboardAction` `systemKeyboardButtonShadowColor` has been renamed to `standardButtonShadowColor`
* `KeyboardCasing` `systemImage` has been renamed to `standardButtonImage`
* `KeyboardCasing` `systemKeyboardButtonImage` was unused and has been deprecated.
* `KeyboardType` `systemKeyboardButtonImage` has been renamed to `standardButtonImage`
* `View` `systemKeyboardButtonStyle` has been renamed to `standardButtonStyle`
* `View` `systemKeyboardButtonBackground` has been renamed to `standardButtonBackground`
* `View` `systemKeyboardButtonFont` has been renamed to `standardButtonFont`
* `View` `systemKeyboardButtonForeground` has been renamed to `standardButtonForeground`
* `View` `systemKeyboardButtonShadow` has been renamed to `standardButtonShadow`

### Breaking changes

* `AutocompleteToolbarView` and `AutocompleteToolbar` now use `AutocompleteSuggestion` instead of `String`. It makes them MUCH more powerful, so I hope this breaking change is acceptable.
* `SystemKeyboardButtonRowItem` has been made generic.
* `SystemKeyboard.ButtonBuilder` now returns an `AnyView` since you may want to use any custom view for any button.


## 3.4.2

This release adds curves and behavior changes to the callout bubbles.

### Behavior changes

* The disabled secondary % callout actions have been re-enabled.
* `CalloutStyle` now applies button frame insets when configured for a system keyboard.
* `InputCallout` has curves between the button area and the callout.
* `InputCalloutContext` has a new `isEnabled` property that is only true for phones, since it should not be displayed on iPads.
* `InputCalloutContext` no longer insets the button rect.
* `SecondaryInputCallout` has curves between the button area and the callout and the design is improved.
* `SystemInputCalloutContext` no longer insets the button rect.

### New features

* `CalloutCurve` is a new shape that can be used to smoothen the two parts of a callout bubble.



## 3.4.1

This release fixes some visual artefacts in the callout bubbles.



## 3.4

From now on, release notes will include changes in both KeyboardKit and KeyboardKitSwiftUI.

This release adds support for input callouts and secondary input callouts.

### New features

This release has new features for secondary callout actions.

* `KeyboardAction+SecondaryCalloutActions` specifies standard, locale-specific secondary callout actions for keyboard actions.
* `KeyboardContext` has a new `secondaryCalloutActionProvider` property.
* `SecondaryCalloutActionProvider` is a protocol for providing secondary callout actions for keyboard actions.
* `StandardSecondaryCalloutActionProvider` is a standard action provider that returns the standard secondary callout actions.

* `CalloutStyle` is a shared style for keyboard button callout.
* `InputCallout` is a callout that can highlight the currently pressed keyboard button.
* `InputCalloutContext` can be used to control `InputCallout` views.
* `InputCalloutStyle` can be used to style `InputCallout` views.
* `SecondaryInputCallout` is a callout that can present secondary actions for the currently pressed keyboard button.
* `SecondaryInputCalloutContext` can be used to control `SecondaryInputCallout` views.
* `SecondaryInputCalloutStyle` can be used to style `SecondaryInputCallout` views.
* `View+InputCallout` can be used to wrap any view in a `ZStack` with a topmost `InputCallout`
* `View+SecondaryInputCallout` can be used to wrap any view in a `ZStack` with a topmost `SecondaryInputCallout`


### Behavior changes

Since the new secondary input callout, which triggers on long press, I have removed the standard long press action for all actions except backspace. 

This also makes standard KeyboardKit keyboards behave more like native iOS keyboards.

* `View+KeyboardGestures` has been extended with gestures for `InputCallout` and `SecondaryInputCallout`.

### Breaking changes

This release also has breaking changes to experimental features.

* `KeyboardInputProvider` has been renamed to `KeyboardInputSetProvider`
* `KeyboardInputSetProvider`s properties are now context-based functions
* `KeyboardContext` `keyboardInputProvider` has been renamed to `keyboardInputSetProvider`
* `ObservableKeyboardContext` `keyboardInputProvider` has been renamed to `keyboardInputSetProvider`



## 3.3

This release contains a bunch of new features that makes the keyboard behave more like the native keyboards when typing, for instance auto-capitalization and auto-lowercasing.

### Keyboard behavior

This release separates action handling from behavior, which I hope makes the code cleaner and easier to test and simplifies reusing behavior outside of an action handling context. 

* `KeyboardBehavior` specifies how a keyboard should behave.
* `StandardKeyboardBehavior` specifies the standard behavior of a western keyboard.

You can create your own behaviors as well as subclass and override parts of the standard behavior.

Note that this is an experimental feature that may have to be revisited before 4.0.

### New features

* `KeyboardContext` has a new `preferredKeyboardType` property.
* `KeyboardContext` has a new `actionBehavior` property.
* `StandardKeyboardBehavior` has caps-lock double tap logic.
* `UITextDocumentProxy` has a new `isCursorAtNewSentence` property.
* `UITextDocumentProxy` has a new `isCursorAtNewWord` property.
* `UITextDocumentProxy` has a new `endSentence` function that removes any space before the cursor, then closes the sentence.
* `UITextDocumentProxy` has a new `sentenceDelimiters` property.
* `UITextDocumentProxy` has a new `wordDelimiters` property.

### Behavior changes

* The caps-lock double tap logic is moved from double-tap on shift to the new keyboard behavior.
* The sentence ending logic is moved from double-tap on space to the new keyboard behavior.
* The sentence ending logic is no longer based on double-tap, which makes it easier to use.
* `KeyboardAction` `standardDoubleTapAction` is not defined for any actions anymore.
* `KeyboardInputViewController` `changeKeyboardType` has no time interval anymore.
* `StandardKeyboardContext` initializer now has a default value for the keyboard type.

### Bug fixes

* The standard keyboard layout has been fixed to use the correct caps-lock button image.

### Deprecations

* `KeyboardAction` `endSentenceAction` has been moved to `UITextDocumentProxy+EndSentence`.
* `KeyboardAction` `standardDoubleTapAction` is not used internally anymore.
* `KeyboardContext` `changeKeyboardType` is not used internally anymore.
* `KeyboardType` `canBeReplaced` is not used internally anymore.
* `StandardKeyboardActionHandler` `handleKeyboardSwitch` is renamed to `handleKeyboardTypeChange`.
* `StandardKeyboardActionHandler` `preferredKeyboardType` has been moved to the keyboard behavior.

These deprecations will be removed in v 4.0.



## 3.2

This release contains improvements to the input set logic:

* There is a new `KeyboardInputProvider` protocol.
* `StandardKeyboardInputProvider` tries to use the current locale (fallback to English) and can be inherited.
* `StaticKeyboardInputProvider` uses three static input sets. 
* `InputSet+English` has been renamed to `InputSet+Locale` and has more sets.
* `InputSet+Locale` extension has support for basic English, German, Italian and Swedish.
* `StandardKeyboardInputProvider` is used by default in the context, but you can change this at anytime.

The release also introduces a new "keyboard layout" concept, where a keyboard layout is an input set with surrounding actions:

* There is a new `KeyboardLayout` struct.
* There is a new `KeyboardLayoutProvider` protocol.
    * `StandardKeyboardLayoutProvider` uses the current context and can be inherited.
    * `StaticKeyboardLayoutProvider` uses a static layout that is provided at init.
* `StandardKeyboardLayoutProvider` is used by default in the context, but you can change this at anytime.

There are new properties in the `KeyboardContext`.

This release also makes it easier to resolve system keyboard dimensions:

* `CGFloat+Keyboard` has utils to resolve the standard keyboard row height.
* `KeyboardStackViewComponent`s use this new standard height as default height.
* `UIEdgeInsets+Keyboard` has utils to resolve the standard keyboard row item insets.
* `KeyboardButtonRowComponent`s use these new standard insets as default insets.

The demos have been updated with these changes.

### Bug fixes:

* The context controller propertis are marked as `@unowned` to fix a memory leak. 

### Deprecations:

* `CGFloat+KeyboardDimensions` is deprecated and will be removed in 4.0.
* `KeyboardContext`'s `controller` is now deprecated and will be removed in 4.0 .Usage is strongly discouraged. Use the context instead. 

### Breaking:

* `KeyboardContext` has new properties to make the new input and layout additions possible. If you have created your own context, you will have to add these.



## 3.1.1

This version contains new features:

* `EmojiCategory` is now `Codable`.
* `EmojiCategory` has a `fallbackDisplayEmoji` that is used as system button text if no custom button image used.
* `KeyboardAction` now has a standard tap action for `.emojiCategory`.
* `KeyboardContext` now has an `emojiCategory`  property.



## 3.1

This version contains new protocols and classes:

* `KeyboardInputViewController` has new, empty `performAutocomplete` and `resetAutocomplete` functions that are called by the system at proper times.
* The new `AutocompleteSuggestions` typealias makes the autocomplete apis cleaner.
* There is a new `AutocompleteContext` protocol that can be used to manage suggestions. 
* There is a new `StandardAutocompleteContext` implementation of `AutocompleteContext`.
* There is a new `UITextDocumentProxy` property to check if the proxy cursor is at the end of the current word.

### Bug fixes:

* The "end sentence" action that is used by space double taps, uses the new proxy property to only close when the cursor is at the end of a word.



## 3.0.2

In this version:

* A memory leak was fixed by making all `StandardBookActionHandler` actions use `[weak self]`.
* The UIKit button shadow logic was improved by @jackhumbert.



## 3.0.1

This version fixes a bug, where the globe button that is used by the demo keyboards didn't do anything.

This version also fixes the system image's font weight.



## 3.0

This version removes all previously deprecated parts of the library and adds improved support for SwiftUI and iOS 13.

If you upgrade from an older version to `3.0` and have many breaking changes, upgrading to `2.9` first provides deprecation help that may make the transition easier.


### New functionality

There is a new `KeyboardContext`, which provides important contextual information.
* `StandardKeyboardContext` is the standard, non-observable implementation.
* `ObservableKeyboardContext` is an iOS 13+ required, observable implementation.
* `StandardKeyboardActionHandler` now automatically handles keyboard type switching and only delays if an action has a double-tap action.
* `StandardKeyboardActionHandler` now automatically switches to certain keyboards after certain actions, as defined by `handleKeyboardSwitch(after:on:)` and `preferredKeyboardType(after:on:)`.

There are new `KeyboardAction` types and properties:
* `.control` represents the system.
* `.systemImage` can be used with SF Symbols.
* `.systemFont` and `.systemTextStyle` provide system look information.

There is a new `System` namespace with utils to help you build native-imitating system keyboards.

There is a new `KeyboardInputSet` concept that will simplify building language-specific keyboards. For now, it contains English characters, numerics and symbols. 

The demo project contains a new `KeyboardKitSwiftUIPreviews` in which you can preview KeyboardKitSwiftUI views. 


### SwiftUI

* This repository has a new SwiftUI-based demo app, which is still in development.
* `KeyboardImageButton` supports the new `systemImage` action.


### Non-breaking changes:

* `KeyboardInputViewController` `deviceOrientation` has been converted to a general `UIInputViewController` extension.
* `setupNextKeyboardButton` has been converted to a general `UIInputViewController` extension.


### Breaking changes:

* `KeyboardInputViewController` has a new `keyboardContext` property.
* `StandardKeyboardContext` is used by default, whenever a keyboard extension is created.
* `ObservableKeyboardContext` is used by whenever a keyboard switches over to use SwiftUI.

* `KeyboardInputViewController` `keyboardActionHandler` has been moved to `KeyboardContext`.
* `KeyboardInputViewController` `canChangeKeyboardType` has been moved to `KeyboardType`.
* `KeyboardInputViewController` `changeKeyboardType` has been moved to `KeyboardContext`.
* `KeyboardInputViewController` `changeKeyboardTypeDelay` is now an argument in `changeKeyboardType`.
* `KeyboardInputViewController` `keyboardType` has been moved to the context.

* `AutocompleteToolbar` has been renamed to `AutocompleteToolbarView`.
* `EmojiCategory.frequents` has been renamed to `frequent`.
* `KeyboardActionHandler` now requires `canHandle(_:on:)` to be implemented.
* `KeyboardAction` has new action types.
* `KeyboardAction` has fewer `isXXX` properties.
* `KeyboardAction` `.capsLock` and `shiftDown` are now part of `KeyboardAction.shift`.
* `KeyboardActionRow.from` has been changed to an initializer.
* `KeyboardActionRows.from` has been changed to an initializer.
* `KeyboardImageActions` has been converted to a `KeyboardActionRow+Images` extension initializer.
* `KeyboardToolbar` has been renamed to `KeyboardToolbarView`. 
* The `shouldChangeToAlphabeticLowercase` has been replaced with the automatic switching mentioned above.
* The `isKeyboardEnabled` function now uses a `for` as external argument name.


### Removed, previously deprecated parts:

* `AutocompleteBugFixTimer`
* `AutocompleteSuggestionProvider` `provideAutocompleteSuggestions`
* `KeyboardAction` `switchKeyboard`
* `KeyboardAction` `switchToKeyboard`
* `KeyboardAction` `standardInputViewControllerAction`
* `KeyboardAction` `standardTextDocumentProxyAction`
* `KeyboardActionHandler` `handleTap/Repeat/LongPress`
* `KeyboardActionHandler` `handle` gesture on `UIView`
* `KeyboardInputViewController` `addSwitchKeyboardGesture`
* `PersistedKeyboardSetting` init with key
* `StandardKeyboardActionHandler` `init` with feedback instances
* `StandardKeyboardActionHandler` `action` for view
* `StandardKeyboardActionHandler` `animationButtonTap`
* `StandardKeyboardActionHandler` `giveHapticFeedbackForLongPress/Repeat/Tap`
* `StandardKeyboardActionHandler` `longPress/repeat/tapAction` for view
* `StandardKeyboardActionHandler` `handleLongPress/Repeat/Tap`
* `StandardKeyboardActionHandler` `triggerAudio/HapticFeedback`
* `UIColor` `clearTappable`
* `UIInputViewController` `createAutocompleteBugFixTimer`
* `UIView` `add/removeLongPress/Repeating/TapAction`
* `isKeyboardEnabled` global function



## 2.9.3

This version updates external test dependencies to their latest versions.



## 2.9.2

This version removes the subview fiddling from `KeyboardCollectionVew` to the built-in subclasses, since it can ruin the view hierarchy for collection views that don't add custom views to the cells.



## 2.9.1

This version adds an `.emoji` keyboard action, which can be used if you need to separate characters from emojis.

This version also extracts the logic of `KeyboardAction` `standardTapAction` into:

* `standardTapActionForController`
* `standardTapActionForProxy`

This makes it possible to use the standard function in other ways, should you need it.

This version also makes `actions` of `KeyboardCollectionView` mutable, causing changes to this property to refresh the view.



## 2.9

This is the last minor version before `3.0`, which will remove a bunch of deprecated members.

This version adds more features, fixes some bugs and deprecates many parts of the library.

A big change, which is not fully covered in these notes, is that `KeyboardInputViewController` and `StandardKeyboardActionHandler` now handles changing keyboard types. Even if you have to fill a "type" with meaning in your app, you now have implemented logic to help you handle this.

Thanks to @eduardoxlau, the demo also has an improved emoji keyboard. 

### New features

* `KeyboardAction` has new `standardTap/DoubleTap/LongPress/Repeat` action properties.
* `KeyboardInputViewController` has a new `deviceOrientation` property.
* `KeyboardInputViewController` has a new `keyboardType` property.
* `KeyboardInputViewController` has new `can/changeKeyboardType` functions and properties.
* `KeyboardInputViewController` has a new `setupKeyboard` function.
* `StandardKeyboardActionHandler` has more logic for handling keyboard type changes.
* The new `EmojiCategory` enum represents the native iOS emoji keyboard categories.
* The new `KeyboardStateInspector` can be implemented to get info about the keyboard.

### Changes

* The demo now switches to caps lock when shift is double-tapped.
* The standard tap animation does not scale up as much as before.
* The standard haptic feedback for tap is light impact instead of medium.

### Deprecations

* `KeyboardAction.switchKeyboard` has been renamed to `nextKeyboard`.
* `KeyboardAction.switchToKeyboard` has been renamed to `keyboardType`.
* `KeyboardAction.standardInputViewControllerAction` has been renamed to `standardTapAction`.
* `KeyboardAction.standardTextDocumentProxyAction` is no longer used by the system`.
* `addSwitchKeyboardGesture(to:)` has been renamed to `addNextKeyboardGesture(to:)`.
* The global `isKeyboardEnabled` has been replaced with a new `KeyboardStateInspector` protocol.

### Bug fixes

* Double tap handling for space no longer inserts an additional space.

### Breaking change

* `KeyboardType.alphabetic` now uses a `KeyboardCasing` property instead of a bool for if it's upper-cased or not.
* `KeyboardAction.switchToKeyboard` is now an alias for `keyboardType`. You can still use it when defining actions, but if you switch over `KeyboardAction`, you have to use `keyboardType` instead of `switchToKeyboard`.



## 2.8.1

This version fixes some division by zero bugs.



## 2.8

This version fixes a gesture-related memory leak by no longer using the gesture extensions that caused the problem. Instead, `KeyboardInputViewController` has a new set of internal gesture extensions that helps with adding gestures to a button.

This version also adds double-tap action handling to KeyboardKit. It's handled like taps, long presses and repeating actions, but it has no default logic. To handle it, create a custom action handler and override `handle(_ gesture:,on action:, sender:)`.

KeyboardKit does not put any rules on the gesture handling. If you return an action for both a single tap and a double tap, both will be triggered.


### New features

* A new `.doubleTap` keyboard gesture.

### Deprecations

* The `UIView` `addLongPressAction` extension is deprecated.
* The `UIView` `removeLongPressAction` extension is deprecated.
* The `UIView` `addRepeatingAction` extension is deprecated.
* The `UIView` `removeRepeatingAction` extension is deprecated.
* The `UIView` `addTapAction` extension is deprecated.
* The `UIView` `removeTapAction` extension is deprecated.



## 2.7.4

This version upgrades the podspec's Swift version.



## 2.7.3

This version upgrades its Nimble and Mockery dependencies.



## 2.7.1, 2.7.2

These versions adjust the keyboard settings url.



## 2.7

This version adds the very first (and so far limited) support for `SwiftUI`. Many new features are iOS 13-specific.

This version also deprecates a bunch of action handling logic and adds new functions that doesn't rely on `UIView`.


### New features

* `KeyboardInputViewController` has a new `setupNextKeyboardButton(...)` which turns any `UIButton` into a system-handled "next keyboard" button.
* `NextKeyboardUIButton` makes use of this new functionality, and sets itself up with a `globe` icon as well.
* `PhotoImageService` and `StandardPhotoImageService` can be used to save images to photos with a completion instead of a target and a selector.
* `KeyboardImageActions` makes it easy to create a bunch of `.image` actions from a set of image names.
* `KeyboardActionHandler` has a new `open handle(_ gesture:on:view:)`  which is already implemented in `StandardKeyboardActionHandler`.

* The global `isKeyboardEnabled` function can be used to check if a certain keyboard extension is enabled or not.
* The `keyboardSettings` `URL` extension is a convenience extension for finding the url to application settings.
* The `evened(for gridSize: Int)` `[KeyboardAction]` extension appends enough `.none` actions to evenly fit the grid size.
* The `saveToPhotos(completion:)` `UIImage` extension is a completion-based way of saving images to photos.

### SwiftUI

There are some new views that can be used in SwiftUI-based apps and keyboard extensions:

* `KeyboardGrid` distributes actions evenly within a grid.
* `KeyboardGridRow` is used for each row in the grid.
* `KeyboardHostingController` can be used to wrap any `View` in a keyboard extension.
* `KeyboardImageButton` view lets you show an `.image` action or `Image` in a `Button`.
* `NextKeyboardButton` sets itself up with a `globe` icon and works as a standard "next keyboard" button.
* `PersistedKeyboardSetting` is a new property wrapper for persisting settings in `UserDefaults`. 

* `Color.clearInteractable` can be used instead of `.clear` to allow gestures to be detected.
* `Image.globe` returns the icon that is used for "next keyboard".
* `KeyboardInputViewController` `setup(with:View)`  sets up a `KeyboardHostingController`.
* `View` `withClearInteractableBackground()` can be used to make an entire view interactable.

Note that `KeyboardKitSwiftUI` is a separate framework, which you have to import to get access to these features.

### UIKit

There are some new UIKit features and extensions:

* `NextKeyboardUIButton` sets itself up with a `globe` icon and works as a standard "next keyboard" button.
* `UIImage.globe` returns the icon that is used for "next keyboard".

All UIKit-specific functionality is placed in the `UIKit` folder. UIKit logic that can be used in SwiftUI is outside it.

### Changes:

* `isInputAction` now includes `.space`.
* `isSystemAction` no longer includes `.space`.

### Deprecations

* `UIColor.clearTappable` has been renamed to `UIColor.clearInteractable`.
* `KeyboardActionHandler` has deprecated the gesture-explicit handle functions.
* `KeyboardActionHandler` has deprecated the view-explicit handle function in favor of an optional `Any` sender variant.
* `StandardKeyboardActionHandler` has deprecated a bunch of `UIView`-explicit functions in favor of an optional `Any` sender variant.



## 2.6.2

This version fixes a [bug](https://github.com/danielsaidi/KeyboardKit/issues/60), where `moveCursorForward` moved the cursor incorrectly.



## 2.6.1

This version adds `enableScrolling()` and `disableScrolling()` to `AutocompleteToolbar`. This makes it possible to make the entire toolbar scroll if its content doesn't fit the screen.



## 2.6

This version adds more autocomplete functionality:

* `AutocompleteToolbar` has a new convenience initializer that makes it even easier to setup autocomplete.
* `AutocompleteToolbarLabel` is the default autocomplete item view and can be tapped to send text to the text document proxy.
* `AutocompleteToolbarLabel` behaves like the native iOS autocomplete view and displays centered text until the text must scroll.
* Autocomplete no longer requires the bugfix timer. Instead, just let the action handler request autocomplete suggestions when a tap action is triggered.

The `StandardKeyboardActionHandler` has new functionality:
* `animationButtonTap()` - can be overridden to change the default animation of tapped buttons.

Deprecations:
* The `AutocompleteBugFixTimer` and all timer-related logic has been deprecated.
* The `AutoCompleteSuggestionProvider`'s `provideAutocompleteSuggestions(for:completion:)` is deprecated and replaced with `autocompleteSuggestions(for:completion:)`.
* The `StandardKeyboardActionHandler`'s `handleXXX(on:)` are now deprecated and replaced with `handle(:on:view:)`. 



## 2.5

This version adds a bunch of features, tweaks some behaviors and deprecates some logic:

New stuff:
* There is a new `KeyboardActionGesture` that will be used to streamline the action handling api:s.
* There is a new `AudioFeedback` enum that describes various types of audio feedback.
* There is a new `AudioFeedbackConfiguration` that lets you gather all configurations in one place.
* There is a new `HapticFeedback.standardFeedback(for:)` function that replaces the old specific properties.
* There is a new `HapticFeedbackConfiguration`  that lets you gather all configurations in one place.
* There is a new `StandardKeyboardActionHandler` init that uses this new configuration.
* There is a new `StandardKeyboardActionHandler.triggerAudioFeedback(for:)` that can be used to trigger audio feedback.
* There is a new `StandardKeyboardActionHandler.triggerHapticFeedback(for:on:)` that replaces the old gesture-specific ones.
* There is a new `StandardKeyboardActionHandler.gestureAction(for:)` function that is used by the implementation. The old ones are still around.
* There is a new `KeyboardType.images` case that is used by the demo.

Changed behavior:
* There is a new `standardButtonShadow` `Shadow` property that can be used to mimic the native button shadow.

Deprecated stuff:
* The old `StandardKeyboardActionHandler.init(...)` is deprecated, use the new one.
* The old  `StandardKeyboardActionHandler.giveHapticFeedbackForLongPress(...)` is deprecated, use the new one.
* The old  `StandardKeyboardActionHandler.giveHapticFeedbackForRepeat(...)` is deprecated, use the new one.
* The old  `StandardKeyboardActionHandler.giveHapticFeedbackForTap(...)` is deprecated, use the new one.
* The old `HapticFeedback.standardTapFeedback` and `standardLongPressFeedback` have been replaced by the new function.

The old `handle` functions are still declared in the `KeyboardActionHandler` protocol, but will be removed in the next major version. 



## 2.4

This version adds Xcode 11 and iOS 13 support, including support for dark mode and high contrast color variants.



## 2.3

This version adds autocomplete support, which includes an autocomplete suggestion provider protocol, a new toolbar and new extensions.

The new `AutocompleteSuggestionProvider` protocol describes how to provide your keyboard with autocomplete suggestions. You can implement it in any way you like, e.g. to use a built-in suggestion database or by connecting to an external data source, using network requests. Note that the network option will be a lot slower and also require you to request full access from your users.

The new `AutocompleteToolbar` is a toolbar that can display any results you receive from your suggestion provider (or any list of strings for that matter). Just trigger the provider anytíme the text changes and route the result to the toolbar. The toolbar can be populated with any kind of views. Have a look at the demo app for an example.

The new `UITextDocumentProxy+CurrentWord` extension helps you get the word that is (most probably) being typed. You could use this when requesting autocomplete suggestions, if you only want to autocomplete the current word.

Besides these additions, there are a bunch of new extensions, like `UITextDocumentProxy` `deleteBackward(times:)`, which lets you delete a certain number of characters. Have a look at the `Extensions` namespace for a complete list.

There is also a new `KeyboardCasing` enum that you can use to keep track of which state your keyboard has, if any. This enum is extracted from demo app code that was provided by @arampak earlier this year. 

 **IMPORTANT** iOS has a bug that causes `textWillChange` and `textDidChange` to not be called when the user types, only when the cursor moves. This causes autocomplete problems, since the current word is not changing as the user types. Due to this, the input view controller must use an ugly hack to force the text document proxy to update. Have a look at the demo app to see how this is done.



## 2.2.1

This version solves some major bugs in the repeating gesture recognizer and makes some `public` parts of the library `open`.

The standard action handler now handles repeating actions for backspace. You can customize this in the same way as you customize tap and long press handling.

You can test the new repeating logic in the demo app.



## 2.2

This version adds more keyboard actions that don't exist in iOS, but that may serve a functional or semantical purpose in your apps:

* `command`
* `custom(name:)`
* `escape`
* `function`
* `option`
* `tab`

The new `custom` action is a fallback that you can use if the existing action set is insufficient for your specific app.

I have added a `RepeatingGestureRecognizer` and an extension that you can use to apply it as well. It has a custom initial delay as well as a custom repeat interval, that will let you tap and hold a button to repeat its action. In the next update, I will apply this to the backspace and arrow buttons.

Thanks to [@arampak](https://github.com/arampak), the demo app now handles shift state and long press better, to make the overall experience much nicer and close to the native keyboard. The keyboard buttons also registers tap events over the entire button area, not just the button view.



## 2.1

This version makes a bunch of previously internal extensions public. It also adds a lot more unit tests so that almost all parts of the library are tested.

The default tap animation has been configured to allow user interaction, which reduces the frustrating tap lag that was present in 2.0.0.

I have added a `KeyboardToolbar` class, which you can use to create toolbars. It's super simple so far, and only creates a stack view to which you can any views you like.



## 2.0.1

This version adds a public shadow extension to the main library and shuffles classes and extensions around. It also restructures the example project to make it less cluttered.

I noticed that the build number bump still (and randomly) bumps the build number incorrectly, which causes build errors. I have therefore abandoned this approach, and instead fixes the build number to 1 in all targets.



## 2.0

This version aim at streamlining the library and remove or refactor parts that make it hard to maintain. It contains several breaking changes, but I hope that the changes will make it easier for you as well, as the library moves forward.

Most notably, the view controller inheritance model has been completely removed. Instead, there is only one `KeyboardInputViewController`. It has a stack view to which you can add any views you like, like the built-in `KeyboardButtonRow` and `KeyboardCollectionView`, which means that your custom keyboards is now based on components that you can combine.

Since `KeyboardInputViewController` therefore can display multiple keyboards at once, it doesn't make any sense to have a single `keyboard` property. You can still use structs to organize your actions (in fact, I recommend it - have a look at the demo app), but you don't have to.

All action handling has been moved from the view controller to `KeyboardActionHandler` as well. `KeyboardInputViewController` use a `StandardActionHandler` by default, but you can replace this by setting `keyboardActionHandler` to any `KeyboardActionHandler`. This is required if you want to use certain actions types, like `.image`.

New `KeyboardAction`s are added and `nextKeyboard` has been renamed to `switchKeyboard`. Action equality logic has also been removed, so instead of `isNone`, you should use `== .none` from now on. All help properties like `image` and `imageName` are removed as well, since they belong in the app. These are the new action types

* capsLock
* dismissKeyboard
* moveCursorBackward
* moveCursorForward
* shift
* shiftDown
* switchToKeyboard(type)

`KeyboardInputViewController` will now resize the extension to the size of the stack view, or any other size constraints you may set. The old `setHeight(to:)` function has therefore been removed.



## 1.0

This version upgrades `KeyboardKit` to Swift 5 and has many breaking changes:

 * `KeyboardInputViewController` has been renamed to `KeyboardViewController`
 * `CollectionKeyboardInputViewController` has been renamed to `CollectionKeyboardViewController`
 * `GridKeyboardInputViewController` has been renamed to `GridKeyboardViewController`
 * `KeyboardAlerter` has been renamed to `KeyboardAlert`
 * `ToastAlerter` has been renamed to `ToastAlert`
 * `ToastAlert` now has two nested view classes `View` and `Label`
 * `ToastAlert`'s two style function has changed signature
 * `ToastAlerterAppearance` is now an internal `ToastAlert.Appearance` struct
 * Most extensions have been made internal, to avoid exposing them externally



## 0.8

`Keyboard` has been given an optional ID, which can be used to uniquely identify a keyboard. This makes it easier to manage multiple keyboards in an app.

`KeyboardInputViewController` implements the `KeyboardPresenter` protocol, which means that you can set the new optional `id` property to make a `KeyboardSetting` exclusive to that presenter. This is nice if your app has multiple keyboards. If you do not specify an id, the settings behave just like before.

A PR by [micazeve](https://github.com/micazeve) is merged. It limits the current page index that is persisted for a keyboard, to avoid bugs if the page count has changed since persisting the value.



## 0.7.1

This version updates KeyboardKit to `Swift 4.2` and makes it ready for Xcode 10.



## 0.7

The grid keyboard view controller uses a new way to calculate the available item space and item size for a certain number of rows and buttons per row. This means that we can now use top and bottom content insets to create vertical margins for grid-based keyboards.



## 0.6.2

I previously used the async image functions to quickly setup a lot of images for "emoji" keyboards. Since I didn't use a collection view for emoji keyboards then, all image views were created at the same time, which caused rendering delays. By using the async image approach, image loading was moved from the main thread and allowed individual images to appear when they were loaded instead of waiting for all images to load before any image could be displayed.

However, `KeyboardKit` now has collection view-based keyboards, which are better suited for the task above, since they only render the cells they need. This will solve the image loading issues, which means that the async image extensions will no longer be needed. I have therefore removed `UIImage+Async` and the `Threading` folder from the library, to keep it as small as possible.



## 0.6.1

No functional changes, just README updates and improvements. The version bump is required to give CocoaPod users the latest docs.



## 0.6

This is a complete rewrite of the entire library. KeyboardKit now targets iOS 11 and the code has been improved a lot. Check out the demo app to see how to setup keyboards from now on.<|MERGE_RESOLUTION|>--- conflicted
+++ resolved
@@ -10,7 +10,6 @@
 
 
 
-<<<<<<< HEAD
 ## 6.0
 
 This version makes the library build on more platforms and removes old, deprecated code.
@@ -56,7 +55,9 @@
 * `SystemKeyboardButtonStyle` has been renamed to `KeyboardButtonStyle`.
 * `SystemKeyboardButtonBorderStyle` has been renamed to `KeyboardButtonBorderStyle`.
 * `SystemKeyboardButtonShadowStyle` has been renamed to `KeyboardButtonShadowStyle`.
-=======
+
+
+
 ## 5.9.2
 
 This version polishes the action callout on iPad further and fixes a layout bug. 
@@ -73,7 +74,6 @@
 ### 🐛 Bug fixes
 
 * `KeyboardInputViewController` could get stuck in a loop due to syncing context in `viewWillLayoutSubviews`.
->>>>>>> 329b7f70
 
 
 
