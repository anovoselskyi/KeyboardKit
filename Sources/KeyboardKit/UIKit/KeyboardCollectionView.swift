--- conflicted
+++ resolved
@@ -9,14 +9,8 @@
 import UIKit
 
 /**
-<<<<<<< HEAD
- This view can be used as a base class for a collection view
- that presents keyboard action buttons. You must subclass it,
- since it returns empty cells by default.
-=======
  This class can be used as a base class for collection views
  that present keyboard button cells for a set of actions.
->>>>>>> d4e0c3e9
  
  This class must be subclassed, since it returns empty cells
  for each action. `KeyboardKit` has two built-in subclasses:
